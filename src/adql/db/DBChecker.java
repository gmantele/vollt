package adql.db;

/*
 * This file is part of ADQLLibrary.
 *
 * ADQLLibrary is free software: you can redistribute it and/or modify
 * it under the terms of the GNU Lesser General Public License as published by
 * the Free Software Foundation, either version 3 of the License, or
 * (at your option) any later version.
 *
 * ADQLLibrary is distributed in the hope that it will be useful,
 * but WITHOUT ANY WARRANTY; without even the implied warranty of
 * MERCHANTABILITY or FITNESS FOR A PARTICULAR PURPOSE.  See the
 * GNU Lesser General Public License for more details.
 *
 * You should have received a copy of the GNU Lesser General Public License
 * along with ADQLLibrary.  If not, see <http://www.gnu.org/licenses/>.
 *
 * Copyright 2011-2017 - UDS/Centre de Données astronomiques de Strasbourg (CDS),
 *                       Astronomisches Rechen Institut (ARI)
 */

import java.lang.reflect.Constructor;
import java.lang.reflect.InvocationTargetException;
import java.util.ArrayList;
import java.util.Arrays;
import java.util.Collection;
import java.util.HashMap;
import java.util.Iterator;
import java.util.List;
import java.util.Map;
import java.util.Stack;

import adql.db.STCS.CoordSys;
import adql.db.STCS.Region;
import adql.db.STCS.RegionType;
import adql.db.exception.UnresolvedColumnException;
import adql.db.exception.UnresolvedFunctionException;
import adql.db.exception.UnresolvedIdentifiersException;
import adql.db.exception.UnresolvedTableException;
import adql.parser.ParseException;
import adql.parser.QueryChecker;
import adql.query.ADQLIterator;
import adql.query.ADQLObject;
import adql.query.ADQLQuery;
import adql.query.ClauseADQL;
import adql.query.ClauseSelect;
import adql.query.ColumnReference;
import adql.query.IdentifierField;
import adql.query.SelectAllColumns;
import adql.query.SelectItem;
import adql.query.from.ADQLTable;
import adql.query.from.FromContent;
import adql.query.operand.ADQLColumn;
import adql.query.operand.ADQLOperand;
import adql.query.operand.StringConstant;
import adql.query.operand.UnknownType;
import adql.query.operand.function.ADQLFunction;
import adql.query.operand.function.DefaultUDF;
import adql.query.operand.function.UserDefinedFunction;
import adql.query.operand.function.geometry.BoxFunction;
import adql.query.operand.function.geometry.CircleFunction;
import adql.query.operand.function.geometry.GeometryFunction;
import adql.query.operand.function.geometry.PointFunction;
import adql.query.operand.function.geometry.PolygonFunction;
import adql.query.operand.function.geometry.RegionFunction;
import adql.search.ISearchHandler;
import adql.search.SearchColumnHandler;
import adql.search.SimpleReplaceHandler;
import adql.search.SimpleSearchHandler;

/**
 * This {@link QueryChecker} implementation is able to do the following verifications on an ADQL query:
 * <ol>
 * 	<li>Check the existence of all table and column references found in a query</li>
 * 	<li>Resolve all unknown functions as supported User Defined Functions (UDFs)</li>
 * 	<li>Check whether all used geometrical functions are supported</li>
 * 	<li>Check whether all used coordinate systems are supported</li>
 * 	<li>Check that types of columns and UDFs match with their context</li>
 * </ol>
 *
 * <h3>Check tables and columns</h3>
 * <p>
 * 	In addition to check the existence of tables and columns referenced in the query,
 * 	this checked will also attach database metadata on these references ({@link ADQLTable}
 * 	and {@link ADQLColumn} instances when they are resolved.
 * </p>
 *
 * <p>These information are:</p>
 * <ul>
 * 	<li>the corresponding {@link DBTable} or {@link DBColumn} (see getter and setter for DBLink in {@link ADQLTable} and {@link ADQLColumn})</li>
 * 	<li>the link between an {@link ADQLColumn} and its {@link ADQLTable}</li>
 * </ul>
 *
 * <p><i><u>Note:</u>
 * 	Knowing DB metadata of {@link ADQLTable} and {@link ADQLColumn} is particularly useful for the translation of the ADQL query to SQL,
 * 	because the ADQL name of columns and tables can be replaced in SQL by their DB name, if different. This mapping is done automatically
 * 	by {@link adql.translator.JDBCTranslator}.
 * </i></p>
 *
 * @author Gr&eacute;gory Mantelet (CDS;ARI)
<<<<<<< HEAD
 * @version 1.4 (04/2017)
 * 
 *
 * TODO:  needs merge (Updated by G.Landais for VizieR)
 *              - resolveTables (set dbname)
=======
 * @version 1.4 (11/2017)
>>>>>>> 6fb87a7d
 */
public class DBChecker implements QueryChecker {

	/** List of all available tables ({@link DBTable}). */
	protected SearchTableApi lstTables;

	/** <p>List of all allowed geometrical functions (i.e. CONTAINS, REGION, POINT, COORD2, ...).</p>
	 * <p>
	 * 	If this list is NULL, all geometrical functions are allowed.
	 * 	However, if not, all items of this list must be the only allowed geometrical functions.
	 * 	So, if the list is empty, no such function is allowed.
	 * </p>
	 * @since 1.3 */
	protected String[] allowedGeo = null;

	/** <p>List of all allowed coordinate systems.</p>
	 * <p>
	 * 	Each item of this list must be of the form: "{frame} {refpos} {flavor}".
	 * 	Each of these 3 items can be either of value, a list of values expressed with the syntax "({value1}|{value2}|...)"
	 * 	or a '*' to mean all possible values.
	 * </p>
	 * <p><i>Note: since a default value (corresponding to the empty string - '') should always be possible for each part of a coordinate system,
	 * the checker will always add the default value (UNKNOWNFRAME, UNKNOWNREFPOS or SPHERICAL2) into the given list of possible values for each coord. sys. part.</i></p>
	 * <p>
	 * 	If this list is NULL, all coordinates systems are allowed.
	 * 	However, if not, all items of this list must be the only allowed coordinate systems.
	 * 	So, if the list is empty, none is allowed.
	 * </p>
	 * @since 1.3 */
	protected String[] allowedCoordSys = null;

	/** <p>A regular expression built using the list of allowed coordinate systems.
	 * With this regex, it is possible to known whether a coordinate system expression is allowed or not.</p>
	 * <p>If NULL, all coordinate systems are allowed.</p>
	 * @since 1.3 */
	protected String coordSysRegExp = null;

	/** <p>List of all allowed User Defined Functions (UDFs).</p>
	 * <p>
	 * 	If this list is NULL, any encountered UDF will be allowed.
	 * 	However, if not, all items of this list must be the only allowed UDFs.
	 * 	So, if the list is empty, no UDF is allowed.
	 * </p>
	 * @since 1.3 */
	protected FunctionDef[] allowedUdfs = null;

	/* ************ */
	/* CONSTRUCTORS */
	/* ************ */
	/**
	 * <p>Builds a {@link DBChecker} with an empty list of tables.</p>
	 *
	 * <p>Verifications done by this object after creation:</p>
	 * <ul>
	 * 	<li>Existence of tables and columns:            <b>NO <i>(even unknown or fake tables and columns are allowed)</i></b></li>
	 * 	<li>Existence of User Defined Functions (UDFs): <b>NO <i>(any "unknown" function is allowed)</i></b></li>
	 * 	<li>Support of geometrical functions:           <b>NO <i>(all valid geometrical functions are allowed)</i></b></li>
	 * 	<li>Support of coordinate systems:              <b>NO <i>(all valid coordinate systems are allowed)</i></b></li>
	 * </ul>
	 */
	public DBChecker(){
		this(null, null);
	}

	/**
	 * <p>Builds a {@link DBChecker} with the given list of known tables.</p>
	 *
	 * <p>Verifications done by this object after creation:</p>
	 * <ul>
	 * 	<li>Existence of tables and columns:            <b>OK</b></li>
	 * 	<li>Existence of User Defined Functions (UDFs): <b>NO <i>(any "unknown" function is allowed)</i></b></li>
	 * 	<li>Support of geometrical functions:           <b>NO <i>(all valid geometrical functions are allowed)</i></b></li>
	 * 	<li>Support of coordinate systems:              <b>NO <i>(all valid coordinate systems are allowed)</i></b></li>
	 * </ul>
	 *
	 * @param tables	List of all available tables.
	 */
	public DBChecker(final Collection<? extends DBTable> tables){
		this(tables, null);
	}

	/**
	 * <p>Builds a {@link DBChecker} with the given list of known tables and with a restricted list of user defined functions.</p>
	 *
	 * <p>Verifications done by this object after creation:</p>
	 * <ul>
	 * 	<li>Existence of tables and columns:            <b>OK</b></li>
	 * 	<li>Existence of User Defined Functions (UDFs): <b>OK</b></li>
	 * 	<li>Support of geometrical functions:           <b>NO <i>(all valid geometrical functions are allowed)</i></b></li>
	 * 	<li>Support of coordinate systems:              <b>NO <i>(all valid coordinate systems are allowed)</i></b></li>
	 * </ul>
	 *
	 * @param tables		List of all available tables.
	 * @param allowedUdfs	List of all allowed user defined functions.
	 *                   	If NULL, no verification will be done (and so, all UDFs are allowed).
	 *                   	If empty list, no "unknown" (or UDF) is allowed.
	 *                   	<i>Note: match with items of this list are done case insensitively.</i>
	 *
	 * @since 1.3
	 */
	public DBChecker(final Collection<? extends DBTable> tables, final Collection<? extends FunctionDef> allowedUdfs){
		// Sort and store the given tables:
		setTables(tables);

		Object[] tmp;
		int cnt;

		// Store all allowed UDFs in a sorted array:
		if (allowedUdfs != null){
			// Remove all NULL and empty strings:
			tmp = new FunctionDef[allowedUdfs.size()];
			cnt = 0;
			for(FunctionDef udf : allowedUdfs){
				if (udf != null && udf.name.trim().length() > 0)
					tmp[cnt++] = udf;
			}
			// make a copy of the array:
			this.allowedUdfs = new FunctionDef[cnt];
			System.arraycopy(tmp, 0, this.allowedUdfs, 0, cnt);

			tmp = null;
			// sort the values:
			Arrays.sort(this.allowedUdfs);
		}
	}

	/**
	 * <p>Builds a {@link DBChecker} with the given list of known tables and with a restricted list of user defined functions.</p>
	 *
	 * <p>Verifications done by this object after creation:</p>
	 * <ul>
	 * 	<li>Existence of tables and columns:            <b>OK</b></li>
	 * 	<li>Existence of User Defined Functions (UDFs): <b>NO <i>(any "unknown" function is allowed)</i></b></li>
	 * 	<li>Support of geometrical functions:           <b>OK</b></li>
	 * 	<li>Support of coordinate systems:              <b>OK</b></li>
	 * </ul>
	 *
	 * @param tables			List of all available tables.
	 * @param allowedGeoFcts	List of all allowed geometrical functions (i.e. CONTAINS, POINT, UNION, CIRCLE, COORD1).
	 *                      	If NULL, no verification will be done (and so, all geometries are allowed).
	 *                      	If empty list, no geometry function is allowed.
	 *                      	<i>Note: match with items of this list are done case insensitively.</i>
	 * @param allowedCoordSys	List of all allowed coordinate system patterns. The syntax of a such pattern is the following:
	 *                       	"{frame} {refpos} {flavor}" ; on the contrary to a coordinate system expression, here no part is optional.
	 *                       	Each part of this pattern can be one the possible values (case insensitive), a list of possible values
	 *                       	expressed with the syntax "({value1}|{value2}|...)", or a '*' for any valid value.
	 *                       	For instance: "ICRS (GEOCENTER|heliocenter) *".
	 *                       	If the given list is NULL, no verification will be done (and so, all coordinate systems are allowed).
	 *                       	If it is empty, no coordinate system is allowed (except the default values - generally expressed by an empty string: '').
	 *
	 * @since 1.3
	 */
	public DBChecker(final Collection<? extends DBTable> tables, final Collection<String> allowedGeoFcts, final Collection<String> allowedCoordSys) throws ParseException{
		this(tables, null, allowedGeoFcts, allowedCoordSys);
	}

	/**
	 * <p>Builds a {@link DBChecker}.</p>
	 *
	 * <p>Verifications done by this object after creation:</p>
	 * <ul>
	 * 	<li>Existence of tables and columns:            <b>OK</b></li>
	 * 	<li>Existence of User Defined Functions (UDFs): <b>OK</b></li>
	 * 	<li>Support of geometrical functions:           <b>OK</b></li>
	 * 	<li>Support of coordinate systems:              <b>OK</b></li>
	 * </ul>
	 *
	 * @param tables			List of all available tables.
	 * @param allowedUdfs		List of all allowed user defined functions.
	 *                   		If NULL, no verification will be done (and so, all UDFs are allowed).
	 *                   		If empty list, no "unknown" (or UDF) is allowed.
	 *                   		<i>Note: match with items of this list are done case insensitively.</i>
	 * @param allowedGeoFcts	List of all allowed geometrical functions (i.e. CONTAINS, POINT, UNION, CIRCLE, COORD1).
	 *                      	If NULL, no verification will be done (and so, all geometries are allowed).
	 *                      	If empty list, no geometry function is allowed.
	 *                      	<i>Note: match with items of this list are done case insensitively.</i>
	 * @param allowedCoordSys	List of all allowed coordinate system patterns. The syntax of a such pattern is the following:
	 *                       	"{frame} {refpos} {flavor}" ; on the contrary to a coordinate system expression, here no part is optional.
	 *                       	Each part of this pattern can be one the possible values (case insensitive), a list of possible values
	 *                       	expressed with the syntax "({value1}|{value2}|...)", or a '*' for any valid value.
	 *                       	For instance: "ICRS (GEOCENTER|heliocenter) *".
	 *                       	If the given list is NULL, no verification will be done (and so, all coordinate systems are allowed).
	 *                       	If it is empty, no coordinate system is allowed (except the default values - generally expressed by an empty string: '').
	 *
	 * @since 1.3
	 */
	public DBChecker(final Collection<? extends DBTable> tables, final Collection<? extends FunctionDef> allowedUdfs, final Collection<String> allowedGeoFcts, final Collection<String> allowedCoordSys) throws ParseException{
		// Set the list of available tables + Set the list of all known UDFs:
		this(tables, allowedUdfs);

		// Set the list of allowed geometrical functions:
		allowedGeo = specialSort(allowedGeoFcts);

		// Set the list of allowed coordinate systems:
		this.allowedCoordSys = specialSort(allowedCoordSys);
		coordSysRegExp = STCS.buildCoordSysRegExp(this.allowedCoordSys);
	}

	/**
	 * Transform the given collection of string elements in a sorted array.
	 * Only non-NULL and non-empty strings are kept.
	 *
	 * @param items	Items to copy and sort.
	 *
	 * @return	A sorted array containing all - except NULL and empty strings - items of the given collection.
	 *
	 * @since 1.3
	 */
	protected final static String[] specialSort(final Collection<String> items){
		// Nothing to do if the array is NULL:
		if (items == null)
			return null;

		// Keep only valid items (not NULL and not empty string):
		String[] tmp = new String[items.size()];
		int cnt = 0;
		for(String item : items){
			if (item != null && item.trim().length() > 0)
				tmp[cnt++] = item;
		}

		// Make an adjusted array copy:
		String[] copy = new String[cnt];
		System.arraycopy(tmp, 0, copy, 0, cnt);

		// Sort the values:
		Arrays.sort(copy);

		return copy;
	}

	/* ****** */
	/* SETTER */
	/* ****** */
	/**
	 * <p>Sets the list of all available tables.</p>
	 *
	 * <p><i><u>Note:</u>
	 * 	Only if the given collection is NOT an implementation of
	 * 	{@link SearchTableApi}, the collection will be copied inside a new
	 * 	{@link SearchTableList}, otherwise it is used as provided.
	 * </i></p>
	 *
	 * @param tables	List of {@link DBTable}s.
	 */
	public final void setTables(final Collection<? extends DBTable> tables){
		if (tables == null)
			lstTables = new SearchTableList();
		else if (tables instanceof SearchTableApi)
			lstTables = (SearchTableApi)tables;
		else
			lstTables = new SearchTableList(tables);
	}

	/* ************* */
	/* CHECK METHODS */
	/* ************* */
	/**
	 * <p>Check all the columns, tables and UDFs references inside the given query.</p>
	 *
	 * <p><i>
	 * 	<u>Note:</u> This query has already been parsed ; thus it is already syntactically correct.
	 * 	Only the consistency with the published tables, columns and all the defined UDFs must be checked.
	 * </i></p>
	 *
	 * @param query		The query to check.
	 *
	 * @throws ParseException	An {@link UnresolvedIdentifiersException} if some tables or columns can not be resolved.
	 *
	 * @see #check(ADQLQuery, Stack)
	 */
	@Override
	public final void check(final ADQLQuery query) throws ParseException{
		check(query, null);
	}

	/**
	 * <p>Process several (semantic) verifications in the given ADQL query.</p>
	 *
	 * <p>Main verifications done in this function:</p>
	 * <ol>
	 * 	<li>Existence of DB items (tables and columns)</li>
	 * 	<li>Semantic verification of sub-queries</li>
	 * 	<li>Support of every encountered User Defined Functions (UDFs - functions unknown by the syntactic parser)</li>
	 * 	<li>Support of every encountered geometries (functions, coordinate systems and STC-S expressions)</li>
	 * 	<li>Consistency of types still unknown (because the syntactic parser could not yet resolve them)</li>
	 * </ol>
	 *
	 * @param query			The query to check.
	 * @param fathersList	List of all columns available in the father queries and that should be accessed in sub-queries.
	 *                   	Each item of this stack is a list of columns available in each father-level query.
	 *                   	<i>Note: this parameter is NULL if this function is called with the root/father query as parameter.</i>
	 *
	 * @throws UnresolvedIdentifiersException	An {@link UnresolvedIdentifiersException} if one or several of the above listed tests have detected
	 *                                       	some semantic errors (i.e. unresolved table, columns, function).
	 *
	 * @since 1.2
	 *
	 * @see #checkDBItems(ADQLQuery, Stack, UnresolvedIdentifiersException)
	 * @see #checkSubQueries(ADQLQuery, Stack, SearchColumnList, UnresolvedIdentifiersException)
	 * @see #checkUDFs(ADQLQuery, UnresolvedIdentifiersException)
	 * @see #checkGeometries(ADQLQuery, UnresolvedIdentifiersException)
	 * @see #checkTypes(ADQLQuery, UnresolvedIdentifiersException)
	 */
	protected void check(final ADQLQuery query, final Stack<SearchColumnList> fathersList) throws UnresolvedIdentifiersException{
		UnresolvedIdentifiersException errors = new UnresolvedIdentifiersException();

		// A. Check DB items (tables and columns):
		SearchColumnList availableColumns = checkDBItems(query, fathersList, errors);

		// B. Check UDFs:
		if (allowedUdfs != null)
			checkUDFs(query, errors);

		// C. Check geometries:
		checkGeometries(query, errors);

		// D. Check types:
		checkTypes(query, errors);

		// E. Check sub-queries:
		checkSubQueries(query, fathersList, availableColumns, errors);

		// Throw all errors, if any:
		if (errors.getNbErrors() > 0)
			throw errors;
	}

	/* ************************************************ */
	/* CHECKING METHODS FOR DB ITEMS (TABLES & COLUMNS) */
	/* ************************************************ */

	/**
	 * <p>Check DB items (tables and columns) used in the given ADQL query.</p>
	 *
	 * <p>Operations done in this function:</p>
	 * <ol>
	 * 	<li>Resolve all found tables</li>
	 * 	<li>Get the whole list of all available columns <i>Note: this list is returned by this function.</i></li>
	 * 	<li>Resolve all found columns</li>
	 * </ol>
	 *
	 * @param query			Query in which the existence of DB items must be checked.
	 * @param fathersList	List of all columns available in the father queries and that should be accessed in sub-queries.
	 *                   	Each item of this stack is a list of columns available in each father-level query.
	 *                   	<i>Note: this parameter is NULL if this function is called with the root/father query as parameter.</i>
	 * @param errors		List of errors to complete in this function each time an unknown table or column is encountered.
	 *
	 * @return	List of all columns available in the given query.
	 *
	 * @see #resolveTables(ADQLQuery, Stack, UnresolvedIdentifiersException)
	 * @see FromContent#getDBColumns()
	 * @see #resolveColumns(ADQLQuery, Stack, Map, SearchColumnList, UnresolvedIdentifiersException)
	 *
	 * @since 1.3
	 */
	protected SearchColumnList checkDBItems(final ADQLQuery query, final Stack<SearchColumnList> fathersList, final UnresolvedIdentifiersException errors){
		// a. Resolve all tables:
		Map<DBTable,ADQLTable> mapTables = resolveTables(query, fathersList, errors);

		// b. Get the list of all columns made available in the clause FROM:
		SearchColumnList availableColumns;
		try{
			availableColumns = query.getFrom().getDBColumns();
		}catch(ParseException pe){
			errors.addException(pe);
			availableColumns = new SearchColumnList();
		}

		// c. Resolve all columns:
		resolveColumns(query, fathersList, mapTables, availableColumns, errors);

		return availableColumns;
	}

	/**
	 * Search all table references inside the given query, resolve them against
	 * the available tables, and if there is only one match, attach the matching
	 * metadata to them.
	 *
	 * <b>Management of sub-query tables</b>
	 * <p>
	 * 	If a table is not a DB table reference but a sub-query, this latter is
	 * 	first checked (using {@link #check(ADQLQuery, Stack)} ; but the father
	 * 	list must not contain tables of the given query, because on the same
	 * 	level) and then corresponding table metadata are generated (using
	 * 	{@link #generateDBTable(ADQLQuery, String)}) and attached to it.
	 * </p>
	 *
	 * <b>Management of "{table}.*" in the SELECT clause</b>
	 * <p>
	 * 	For each of this SELECT item, this function tries to resolve the table
	 * 	name. If only one match is found, the corresponding ADQL table object
	 * 	is got from the list of resolved tables and attached to this SELECT item
	 * 	(thus, the joker item will also have the good metadata, particularly if
	 * 	the referenced table is a sub-query).
	 * </p>
	 *
	 * <b>Table alias</b>
	 * <p>
	 * 	When a simple table (i.e. not a sub-query) is aliased, the metadata of
	 * 	this table will be wrapped inside a {@link DBTableAlias} in order to
	 * 	keep the original metadata but still declare use the table with the
	 * 	alias instead of its original name. The original name will be used
	 * 	only when translating the corresponding FROM item ; the rest of the time
	 * 	(i.e. for references when using a column), the alias name must be used.
	 * </p>
	 * <p>
	 * 	In order to avoid unpredictable behavior at execution of the SQL query,
	 * 	the alias will be put in lower case if not defined between double
	 * 	quotes.
	 * </p>
	 *
	 * @param query			Query in which the existence of tables must be
	 *             			checked.
	 * @param fathersList	List of all columns available in the father queries
	 *                   	and that should be accessed in sub-queries.
	 *                      Each item of this stack is a list of columns
	 *                      available in each father-level query.
	 *                   	<i>Note: this parameter is NULL if this function is
	 *                   	called with the root/father query as parameter.</i>
	 * @param errors		List of errors to complete in this function each
	 *              		time an unknown table or column is encountered.
	 *
	 * @return	An associative map of all the resolved tables.
	 */
	 public Map<DBTable,ADQLTable> resolveTables(final ADQLQuery query, final Stack<SearchColumnList> fathersList, final UnresolvedIdentifiersException errors){
		HashMap<DBTable,ADQLTable> mapTables = new HashMap<DBTable,ADQLTable>();
		ISearchHandler sHandler;

		// Check the existence of all tables:
		sHandler = new SearchTableHandler();
		sHandler.search(query.getFrom());
		for(ADQLObject result : sHandler){
			try{
				ADQLTable table = (ADQLTable)result;

				// resolve the table:
				DBTable dbTable = null;
				if (table.isSubQuery()){
					// check the sub-query tables:
					check(table.getSubQuery(), fathersList);
					// generate its DBTable:
					dbTable = generateDBTable(table.getSubQuery(), table.getAlias());
				}else{
					dbTable = resolveTable(table);
<<<<<<< HEAD
					if (table.hasAlias())
						dbTable = dbTable.copy(dbTable.getDBName(), table.getAlias());
=======
					// wrap this table metadata if an alias should be used:
					if (dbTable != null && table.hasAlias())
						dbTable = new DBTableAlias(dbTable, (table.isCaseSensitive(IdentifierField.ALIAS) ? table.getAlias() : table.getAlias().toLowerCase()));
>>>>>>> 6fb87a7d
				}

				// link with the matched DBTable:
				table.setDBLink(dbTable);
				mapTables.put(dbTable, table);
			}catch(ParseException pe){
				errors.addException(pe);
			}
		}

		// Attach table information on wildcards with the syntax "{tableName}.*" of the SELECT clause:
		/* Note: no need to check the table name among the father tables, because there is
		 *       no interest to select a father column in a sub-query
		 *       (which can return only one column ; besides, no aggregate is allowed
		 *       in sub-queries).*/
		sHandler = new SearchWildCardHandler();
		sHandler.search(query.getSelect());
		for(ADQLObject result : sHandler){
			try{
				SelectAllColumns wildcard = (SelectAllColumns)result;
				ADQLTable table = wildcard.getAdqlTable();
				DBTable dbTable = null;

				// first, try to resolve the table by table alias:
				if (table.getTableName() != null && table.getSchemaName() == null){
					List<ADQLTable> tables = query.getFrom().getTablesByAlias(table.getTableName(), table.isCaseSensitive(IdentifierField.TABLE));
					if (tables.size() == 1)
						dbTable = tables.get(0).getDBLink();
				}

				// then try to resolve the table reference by table name:
				if (dbTable == null)
					dbTable = resolveTable(table);

				// set the corresponding tables among the list of resolved tables:
				wildcard.setAdqlTable(mapTables.get(dbTable));
			}catch(ParseException pe){
				errors.addException(pe);
			}
		}

		return mapTables;
	}

	/**
	 * Resolve the given table, that's to say search for the corresponding {@link DBTable}.
	 *
	 * @param table	The table to resolve.
	 *
	 * @return		The corresponding {@link DBTable} if found, <i>null</i> otherwise.
	 *
	 * @throws ParseException	An {@link UnresolvedTableException} if the given table can't be resolved.
	 */
	protected DBTable resolveTable(final ADQLTable table) throws ParseException{
		List<DBTable> tables = lstTables.search(table);

		// good if only one table has been found:
		if (tables.size() == 1)
			return tables.get(0);
		// but if more than one: ambiguous table name !
		else if (tables.size() > 1)
			throw new UnresolvedTableException(table, (tables.get(0).getADQLSchemaName() == null ? "" : tables.get(0).getADQLSchemaName() + ".") + tables.get(0).getADQLName(), (tables.get(1).getADQLSchemaName() == null ? "" : tables.get(1).getADQLSchemaName() + ".") + tables.get(1).getADQLName());
		// otherwise (no match): unknown table !
		else
			throw new UnresolvedTableException(table);
	}

	/**
	 * <p>Search all column references inside the given query, resolve them thanks to the given tables' metadata,
	 * and if there is only one match, attach the matching metadata to them.</p>
	 *
	 * <b>Management of selected columns' references</b>
	 * <p>
	 * 	A column reference is not only a direct reference to a table column using a column name.
	 * 	It can also be a reference to an item of the SELECT clause (which will then call a "selected column").
	 * 	That kind of reference can be either an index (an unsigned integer starting from 1 to N, where N is the
	 * 	number selected columns), or the name/alias of the column.
	 * </p>
	 * <p>
	 * 	These references are also checked, in a second step, in this function. Thus, column metadata are
	 * 	also attached to them, as common columns.
	 * </p>
	 *
	 * @param query			Query in which the existence of tables must be checked.
	 * @param fathersList	List of all columns available in the father queries and that should be accessed in sub-queries.
	 *                      Each item of this stack is a list of columns available in each father-level query.
	 *                   	<i>Note: this parameter is NULL if this function is called with the root/father query as parameter.</i>
	 * @param mapTables		List of all resolved tables.
	 * @param list			List of column metadata to complete in this function each time a column reference is resolved.
	 * @param errors		List of errors to complete in this function each time an unknown table or column is encountered.
	 */
	protected void resolveColumns(final ADQLQuery query, final Stack<SearchColumnList> fathersList, final Map<DBTable,ADQLTable> mapTables, final SearchColumnList list, final UnresolvedIdentifiersException errors){
		ISearchHandler sHandler;

		// Check the existence of all columns:
		sHandler = new SearchColumnOutsideGroupByHandler();
		sHandler.search(query);
		for(ADQLObject result : sHandler){
			try{
				ADQLColumn adqlColumn = (ADQLColumn)result;
				// resolve the column:
				DBColumn dbColumn = resolveColumn(adqlColumn, list, fathersList);
				// link with the matched DBColumn:
				adqlColumn.setDBLink(dbColumn);
				adqlColumn.setAdqlTable(mapTables.get(dbColumn.getTable()));
			}catch(ParseException pe){
				errors.addException(pe);
			}
		}

		// Check the GROUP BY items:
		ClauseSelect select = query.getSelect();
		sHandler = new SearchColumnHandler();
		sHandler.search(query.getGroupBy());
		for(ADQLObject result : sHandler){
			try{
				ADQLColumn adqlColumn = (ADQLColumn)result;
				// resolve the column:
				DBColumn dbColumn = checkGroupByItem(adqlColumn, select, list);
				// link with the matched DBColumn:
				if (dbColumn != null){
					adqlColumn.setDBLink(dbColumn);
					adqlColumn.setAdqlTable(mapTables.get(dbColumn.getTable()));
				}
			}catch(ParseException pe){
				errors.addException(pe);
			}
		}

		// Check the correctness of all column references (= references to selected columns):
		/* Note: no need to provide the father tables when resolving column references,
		 *       because no father column can be used in ORDER BY. */
		sHandler = new SearchColReferenceHandler();
		sHandler.search(query);
		for(ADQLObject result : sHandler){
			try{
				ColumnReference colRef = (ColumnReference)result;
				// resolve the column reference:
				DBColumn dbColumn = checkColumnReference(colRef, select, list);
				// link with the matched DBColumn:
				colRef.setDBLink(dbColumn);
				if (dbColumn != null)
					colRef.setAdqlTable(mapTables.get(dbColumn.getTable()));
			}catch(ParseException pe){
				errors.addException(pe);
			}
		}
	}

	/**
	 * <p>Resolve the given column, that's to say search for the corresponding {@link DBColumn}.</p>
	 *
	 * <p>
	 * 	The third parameter is used only if this function is called inside a sub-query. In this case,
	 * 	the column is tried to be resolved with the first list (dbColumns). If no match is found,
	 * 	the resolution is tried with the father columns list (fathersList).
	 * </p>
	 *
	 * @param column		The column to resolve.
	 * @param dbColumns		List of all available {@link DBColumn}s.
	 * @param fathersList	List of all columns available in the father queries and that should be accessed in sub-queries.
	 *                      Each item of this stack is a list of columns available in each father-level query.
	 *                   	<i>Note: this parameter is NULL if this function is called with the root/father query as parameter.</i>
	 *
	 * @return 				The corresponding {@link DBColumn} if found. Otherwise an exception is thrown.
	 *
	 * @throws ParseException	An {@link UnresolvedColumnException} if the given column can't be resolved
	 * 							or an {@link UnresolvedTableException} if its table reference can't be resolved.
	 */
	protected DBColumn resolveColumn(final ADQLColumn column, final SearchColumnList dbColumns, Stack<SearchColumnList> fathersList) throws ParseException{
		List<DBColumn> foundColumns = dbColumns.search(column);

		// good if only one column has been found:
		if (foundColumns.size() == 1)
			return foundColumns.get(0);
		// but if more than one: ambiguous table reference !
		else if (foundColumns.size() > 1){
			if (column.getTableName() == null)
				throw new UnresolvedColumnException(column, (foundColumns.get(0).getTable() == null) ? "<NULL>" : (foundColumns.get(0).getTable().getADQLName() + "." + foundColumns.get(0).getADQLName()), (foundColumns.get(1).getTable() == null) ? "<NULL>" : (foundColumns.get(1).getTable().getADQLName() + "." + foundColumns.get(1).getADQLName()));
			else
				throw new UnresolvedTableException(column, (foundColumns.get(0).getTable() == null) ? "<NULL>" : foundColumns.get(0).getTable().getADQLName(), (foundColumns.get(1).getTable() == null) ? "<NULL>" : foundColumns.get(1).getTable().getADQLName());
		}// otherwise (no match): unknown column !
		else{
			if (fathersList == null || fathersList.isEmpty())
				throw new UnresolvedColumnException(column);
			else{
				Stack<SearchColumnList> subStack = new Stack<SearchColumnList>();
				subStack.addAll(fathersList.subList(0, fathersList.size() - 1));
				return resolveColumn(column, fathersList.peek(), subStack);
			}
		}
	}

	/**
	 * Check whether the given column corresponds to a selected item's alias or to an existing column.
<<<<<<< HEAD
	 * 
	 * @param col			The column to check.
	 * @param select		The SELECT clause of the ADQL query.
	 * @param dbColumns		The list of all available columns.
	 * 
	 * @return 	The corresponding {@link DBColumn} if this column corresponds to an existing column,
	 *        	<i>NULL</i> otherwise.
	 * 
	 * @throws ParseException	An {@link UnresolvedColumnException} if the given column can't be resolved
	 * 							or an {@link UnresolvedTableException} if its table reference can't be resolved.
	 * 
	 * @see ClauseSelect#searchByAlias(String)
	 * @see #resolveColumn(ADQLColumn, SearchColumnList, Stack)
	 * 
=======
	 *
	 * @param col			The column to check.
	 * @param select		The SELECT clause of the ADQL query.
	 * @param dbColumns		The list of all available columns.
	 *
	 * @return 	The corresponding {@link DBColumn} if this column corresponds to an existing column,
	 *        	<i>NULL</i> otherwise.
	 *
	 * @throws ParseException	An {@link UnresolvedColumnException} if the given column can't be resolved
	 * 							or an {@link UnresolvedTableException} if its table reference can't be resolved.
	 *
	 * @see ClauseSelect#searchByAlias(String)
	 * @see #resolveColumn(ADQLColumn, SearchColumnList, Stack)
	 *
>>>>>>> 6fb87a7d
	 * @since 1.4
	 */
	protected DBColumn checkGroupByItem(final ADQLColumn col, final ClauseSelect select, final SearchColumnList dbColumns) throws ParseException{
		/* If the column name is not qualified, it may be a SELECT-item's alias.
		 * So, try resolving the name as an alias.
		 * If it fails, perform the normal column resolution.*/
		if (col.getTableName() == null){
<<<<<<< HEAD
			ArrayList<SelectItem> founds = select.searchByAlias(col.getColumnName(), col.isCaseSensitive(IdentifierField.COLUMN));
=======
			List<SelectItem> founds = select.searchByAlias(col.getColumnName(), col.isCaseSensitive(IdentifierField.COLUMN));
>>>>>>> 6fb87a7d
			if (founds.size() == 1)
				return null;
			else if (founds.size() > 1)
				throw new UnresolvedColumnException(col, founds.get(0).getAlias(), founds.get(1).getAlias());
		}
		return resolveColumn(col, dbColumns, null);
	}

	/**
	 * Check whether the given column reference corresponds to a selected item (column or an expression with an alias)
	 * or to an existing column.
	 *
	 * @param colRef		The column reference which must be checked.
	 * @param select		The SELECT clause of the ADQL query.
	 * @param dbColumns		The list of all available columns.
	 *
	 * @return 		The corresponding {@link DBColumn} if this reference is actually the name of a column, <i>null</i> otherwise.
	 *
	 * @throws ParseException	An {@link UnresolvedColumnException} if the given column can't be resolved
	 * 							or an {@link UnresolvedTableException} if its table reference can't be resolved.
	 *
	 * @see ClauseSelect#searchByAlias(String)
	 * @see #resolveColumn(ADQLColumn, SearchColumnList, Stack)
	 */
	protected DBColumn checkColumnReference(final ColumnReference colRef, final ClauseSelect select, final SearchColumnList dbColumns) throws ParseException{
		if (colRef.isIndex()){
			int index = colRef.getColumnIndex();
			if (index > 0 && index <= select.size()){
				SelectItem item = select.get(index - 1);
				if (item.getOperand() instanceof ADQLColumn)
					return ((ADQLColumn)item.getOperand()).getDBLink();
				else
					return null;
			}else
				throw new ParseException("Column index out of bounds: " + index + " (must be between 1 and " + select.size() + ") !", colRef.getPosition());
		}else{
			ADQLColumn col = new ADQLColumn(null, colRef.getColumnName());
			col.setCaseSensitive(colRef.isCaseSensitive());
			col.setPosition(colRef.getPosition());

			// search among the select_item aliases:
			List<SelectItem> founds = select.searchByAlias(colRef.getColumnName(), colRef.isCaseSensitive());
			if (founds.size() == 1)
				return null;
			else if (founds.size() > 1)
				throw new UnresolvedColumnException(col, founds.get(0).getAlias(), founds.get(1).getAlias());

			// check the corresponding column:
			return resolveColumn(col, dbColumns, null);
		}
	}

	/**
	 * Generate a {@link DBTable} corresponding to the given sub-query with the given table name.
	 * This {@link DBTable} will contain all {@link DBColumn} returned by {@link ADQLQuery#getResultingColumns()}.
	 *
	 * @param subQuery	Sub-query in which the specified table must be searched.
	 * @param tableName	Name of the table to search.
	 *
	 * @return	The corresponding {@link DBTable} if the table has been found in the given sub-query, <i>null</i> otherwise.
	 *
	 * @throws ParseException	Can be used to explain why the table has not been found. <i>Note: not used by default.</i>
	 */
	public static DBTable generateDBTable(final ADQLQuery subQuery, final String tableName) throws ParseException{
		DefaultDBTable dbTable = new DefaultDBTable(tableName);

		DBColumn[] columns = subQuery.getResultingColumns();
		for(DBColumn dbCol : columns)
			dbTable.addColumn(dbCol.copy(dbCol.getADQLName(), dbCol.getADQLName(), dbTable));

		return dbTable;
	}

	/* ************************* */
	/* CHECKING METHODS FOR UDFs */
	/* ************************* */

	/**
	 * <p>Search all UDFs (User Defined Functions) inside the given query, and then
	 * check their signature against the list of allowed UDFs.</p>
	 *
	 * <p><i>Note:
	 * 	When more than one allowed function match, the function is considered as correct
	 * 	and no error is added.
	 * 	However, in case of multiple matches, the return type of matching functions could
	 * 	be different and in this case, there would be an error while checking later
	 * 	the types. In such case, throwing an error could make sense, but the user would
	 * 	then need to cast some parameters to help the parser identifying the right function.
	 * 	But the type-casting ability is not yet possible in ADQL.
	 * </i></p>
	 *
	 * @param query		Query in which UDFs must be checked.
	 * @param errors	List of errors to complete in this function each time a UDF does not match to any of the allowed UDFs.
	 *
	 * @since 1.3
	 */
	protected void checkUDFs(final ADQLQuery query, final UnresolvedIdentifiersException errors){
		// 1. Search all UDFs:
		ISearchHandler sHandler = new SearchUDFHandler();
		sHandler.search(query);

		// If no UDF are allowed, throw immediately an error:
		if (allowedUdfs.length == 0){
			for(ADQLObject result : sHandler)
				errors.addException(new UnresolvedFunctionException((UserDefinedFunction)result));
		}
		// 2. Try to resolve all of them:
		else{
			ArrayList<UserDefinedFunction> toResolveLater = new ArrayList<UserDefinedFunction>();
			UserDefinedFunction udf;
			int match;
			BinarySearch<FunctionDef,UserDefinedFunction> binSearch = new BinarySearch<FunctionDef,UserDefinedFunction>(){
				@Override
				protected int compare(UserDefinedFunction searchItem, FunctionDef arrayItem){
					return arrayItem.compareTo(searchItem) * -1;
				}
			};

			// Try to resolve all the found UDFs:
			/* Note: at this stage, it can happen that UDFs can not be yet resolved because the building of
			 *       their signature depends of other UDFs. That's why, these special cases should be kept
			 *       for a later resolution try. */
			for(ADQLObject result : sHandler){
				udf = (UserDefinedFunction)result;
				// if the type of not all parameters are resolved, postpone the resolution:
				if (!isAllParamTypesResolved(udf))
					toResolveLater.add(udf);
				// otherwise:
				else{
					// search for a match:
					match = binSearch.search(udf, allowedUdfs);
					// if no match...
					if (match < 0)
						errors.addException(new UnresolvedFunctionException(udf));
					// if there is a match, metadata may be attached (particularly if the function is built automatically by the syntactic parser):
					else if (udf instanceof DefaultUDF)
						((DefaultUDF)udf).setDefinition(allowedUdfs[match]);
				}
			}

			// Try to resolve UDFs whose some parameter types are depending of other UDFs:
			/* Note: we need to iterate from the end in order to resolve first the most wrapped functions
			 *       (e.g. fct1(fct2(...)) ; fct2 must be resolved before fct1). */
			for(int i = toResolveLater.size() - 1; i >= 0; i--){
				udf = toResolveLater.get(i);
				// search for a match:
				match = binSearch.search(udf, allowedUdfs);
				// if no match, add an error:
				if (match < 0)
					errors.addException(new UnresolvedFunctionException(udf));
				// otherwise, metadata may be attached (particularly if the function is built automatically by the syntactic parser):
				else if (udf instanceof DefaultUDF)
					((DefaultUDF)udf).setDefinition(allowedUdfs[match]);
			}

			// 3. Replace all the resolved DefaultUDF by an instance of the class associated with the set signature:
			(new ReplaceDefaultUDFHandler(errors)).searchAndReplace(query);
		}
	}

	/**
	 * <p>Tell whether the type of all parameters of the given ADQL function
	 * is resolved.</p>
	 *
	 * <p>A parameter type may not be resolved for 2 main reasons:</p>
	 * <ul>
	 * 	<li>the parameter is a <b>column</b>, but this column has not been successfully resolved. Thus its type is still unknown.</li>
	 * 	<li>the parameter is a <b>UDF</b>, but this UDF has not been already resolved. Thus, as for the column, its return type is still unknown.
	 * 		But it could be known later if the UDF is resolved later ; a second try should be done afterwards.</li>
	 * </ul>
	 *
	 * @param fct	ADQL function whose the parameters' type should be checked.
	 *
	 * @return	<i>true</i> if the type of all parameters is known, <i>false</i> otherwise.
	 *
	 * @since 1.3
	 */
	protected final boolean isAllParamTypesResolved(final ADQLFunction fct){
		for(ADQLOperand op : fct.getParameters()){
			if (op.isGeometry() == op.isNumeric() && op.isNumeric() == op.isString())
				return false;
		}
		return true;
	}

	/* ************************************************************************************************* */
	/* METHODS CHECKING THE GEOMETRIES (geometrical functions, coordinate systems and STC-S expressions) */
	/* ************************************************************************************************* */

	/**
	 * <p>Check all geometries.</p>
	 *
	 * <p>Operations done in this function:</p>
	 * <ol>
	 * 	<li>Check that all geometrical functions are supported</li>
	 * 	<li>Check that all explicit (string constant) coordinate system definitions are supported</i></li>
	 * 	<li>Check all STC-S expressions (only in {@link RegionFunction} for the moment) and
	 * 	    Apply the 2 previous checks on them</li>
	 * </ol>
	 *
	 * @param query		Query in which geometries must be checked.
	 * @param errors	List of errors to complete in this function each time a geometry item is not supported.
	 *
	 * @see #resolveGeometryFunctions(ADQLQuery, BinarySearch, UnresolvedIdentifiersException)
	 * @see #resolveCoordinateSystems(ADQLQuery, UnresolvedIdentifiersException)
	 * @see #resolveSTCSExpressions(ADQLQuery, BinarySearch, UnresolvedIdentifiersException)
	 *
	 * @since 1.3
	 */
	protected void checkGeometries(final ADQLQuery query, final UnresolvedIdentifiersException errors){
		BinarySearch<String,String> binSearch = new BinarySearch<String,String>(){
			@Override
			protected int compare(String searchItem, String arrayItem){
				return searchItem.compareToIgnoreCase(arrayItem);
			}
		};

		// a. Ensure that all used geometry functions are allowed:
		if (allowedGeo != null)
			resolveGeometryFunctions(query, binSearch, errors);

		// b. Check whether the coordinate systems are allowed:
		if (allowedCoordSys != null)
			resolveCoordinateSystems(query, errors);

		// c. Check all STC-S expressions (in RegionFunctions only) + the used coordinate systems (if StringConstant only):
		if (allowedGeo == null || (allowedGeo.length > 0 && binSearch.search("REGION", allowedGeo) >= 0))
			resolveSTCSExpressions(query, binSearch, errors);
	}

	/**
	 * Search for all geometrical functions and check whether they are allowed.
	 *
	 * @param query		Query in which geometrical functions must be checked.
	 * @param errors	List of errors to complete in this function each time a geometrical function is not supported.
	 *
	 * @see #checkGeometryFunction(String, ADQLFunction, BinarySearch, UnresolvedIdentifiersException)
	 *
	 * @since 1.3
	 */
	protected void resolveGeometryFunctions(final ADQLQuery query, final BinarySearch<String,String> binSearch, final UnresolvedIdentifiersException errors){
		ISearchHandler sHandler = new SearchGeometryHandler();
		sHandler.search(query);

		String fctName;
		for(ADQLObject result : sHandler){
			fctName = result.getName();
			checkGeometryFunction(fctName, (ADQLFunction)result, binSearch, errors);
		}
	}

	/**
	 * <p>Check whether the specified geometrical function is allowed by this implementation.</p>
	 *
	 * <p><i>Note:
	 * 	If the list of allowed geometrical functions is empty, this function will always add an errors to the given list.
	 * 	Indeed, it means that no geometrical function is allowed and so that the specified function is automatically not supported.
	 * </i></p>
	 *
	 * @param fctName		Name of the geometrical function to test.
	 * @param fct			The function instance being or containing the geometrical function to check. <i>Note: this function can be the function to test or a function embedding the function under test (i.e. RegionFunction).
	 * @param binSearch		The object to use in order to search a function name inside the list of allowed functions.
	 *                 		It is able to perform a binary search inside a sorted array of String objects. The interest of
	 *                 		this object is its compare function which must be overridden and tells how to compare the item
	 *                 		to search and the items of the array (basically, a non-case-sensitive comparison between 2 strings).
	 * @param errors		List of errors to complete in this function each time a geometrical function is not supported.
	 *
	 * @since 1.3
	 */
	protected void checkGeometryFunction(final String fctName, final ADQLFunction fct, final BinarySearch<String,String> binSearch, final UnresolvedIdentifiersException errors){
		int match = -1;
		if (allowedGeo.length != 0)
			match = binSearch.search(fctName, allowedGeo);
		if (match < 0)
			errors.addException(new UnresolvedFunctionException("The geometrical function \"" + fctName + "\" is not available in this implementation!", fct));
	}

	/**
	 * <p>Search all explicit coordinate system declarations, check their syntax and whether they are allowed by this implementation.</p>
	 *
	 * <p><i>Note:
	 * 	"explicit" means here that all {@link StringConstant} instances. Only coordinate systems expressed as string can
	 * 	be parsed and so checked. So if a coordinate system is specified by a column, no check can be done at this stage...
	 * 	it will be possible to perform such test only at the execution.
	 * </i></p>
	 *
	 * @param query		Query in which coordinate systems must be checked.
	 * @param errors	List of errors to complete in this function each time a coordinate system has a wrong syntax or is not supported.
	 *
	 * @see #checkCoordinateSystem(StringConstant, UnresolvedIdentifiersException)
	 *
	 * @since 1.3
	 */
	protected void resolveCoordinateSystems(final ADQLQuery query, final UnresolvedIdentifiersException errors){
		ISearchHandler sHandler = new SearchCoordSysHandler();
		sHandler.search(query);
		for(ADQLObject result : sHandler)
			checkCoordinateSystem((StringConstant)result, errors);
	}

	/**
	 * Parse and then check the coordinate system contained in the given {@link StringConstant} instance.
	 *
	 * @param adqlCoordSys	The {@link StringConstant} object containing the coordinate system to check.
	 * @param errors		List of errors to complete in this function each time a coordinate system has a wrong syntax or is not supported.
	 *
	 * @see STCS#parseCoordSys(String)
	 * @see #checkCoordinateSystem(adql.db.STCS.CoordSys, ADQLOperand, UnresolvedIdentifiersException)
	 *
	 * @since 1.3
	 */
	protected void checkCoordinateSystem(final StringConstant adqlCoordSys, final UnresolvedIdentifiersException errors){
		String coordSysStr = adqlCoordSys.getValue();
		try{
			checkCoordinateSystem(STCS.parseCoordSys(coordSysStr), adqlCoordSys, errors);
		}catch(ParseException pe){
			errors.addException(new ParseException(pe.getMessage(), adqlCoordSys.getPosition()));
		}
	}

	/**
	 * Check whether the given coordinate system is allowed by this implementation.
	 *
	 * @param coordSys	Coordinate system to test.
	 * @param operand	The operand representing or containing the coordinate system under test.
	 * @param errors	List of errors to complete in this function each time a coordinate system is not supported.
	 *
	 * @since 1.3
	 */
	protected void checkCoordinateSystem(final CoordSys coordSys, final ADQLOperand operand, final UnresolvedIdentifiersException errors){
		if (coordSysRegExp != null && coordSys != null && !coordSys.toFullSTCS().matches(coordSysRegExp)){
			StringBuffer buf = new StringBuffer();
			if (allowedCoordSys != null){
				for(String cs : allowedCoordSys){
					if (buf.length() > 0)
						buf.append(", ");
					buf.append(cs);
				}
			}
			if (buf.length() == 0)
				buf.append("No coordinate system is allowed!");
			else
				buf.insert(0, "Allowed coordinate systems are: ");
			errors.addException(new ParseException("Coordinate system \"" + ((operand instanceof StringConstant) ? ((StringConstant)operand).getValue() : coordSys.toString()) + "\" (= \"" + coordSys.toFullSTCS() + "\") not allowed in this implementation. " + buf.toString(), operand.getPosition()));
		}
	}

	/**
	 * <p>Search all STC-S expressions inside the given query, parse them (and so check their syntax) and then determine
	 * whether the declared coordinate system and the expressed region are allowed in this implementation.</p>
	 *
	 * <p><i>Note:
	 * 	In the current ADQL language definition, STC-S expressions can be found only as only parameter of the REGION function.
	 * </i></p>
	 *
	 * @param query			Query in which STC-S expressions must be checked.
	 * @param binSearch		The object to use in order to search a region name inside the list of allowed functions/regions.
	 *                 		It is able to perform a binary search inside a sorted array of String objects. The interest of
	 *                 		this object is its compare function which must be overridden and tells how to compare the item
	 *                 		to search and the items of the array (basically, a non-case-sensitive comparison between 2 strings).
	 * @param errors		List of errors to complete in this function each time the STC-S syntax is wrong or each time the declared coordinate system or region is not supported.
	 *
	 * @see STCS#parseRegion(String)
	 * @see #checkRegion(adql.db.STCS.Region, RegionFunction, BinarySearch, UnresolvedIdentifiersException)
	 *
	 * @since 1.3
	 */
	protected void resolveSTCSExpressions(final ADQLQuery query, final BinarySearch<String,String> binSearch, final UnresolvedIdentifiersException errors){
		// Search REGION functions:
		ISearchHandler sHandler = new SearchRegionHandler();
		sHandler.search(query);

		// Parse and check their STC-S expression:
		String stcs;
		Region region;
		for(ADQLObject result : sHandler){
			try{
				// get the STC-S expression:
				stcs = ((StringConstant)((RegionFunction)result).getParameter(0)).getValue();

				// parse the STC-S expression (and so check the syntax):
				region = STCS.parseRegion(stcs);

				// check whether the regions (this one + the possible inner ones) and the coordinate systems are allowed:
				checkRegion(region, (RegionFunction)result, binSearch, errors);
			}catch(ParseException pe){
				errors.addException(new ParseException(pe.getMessage(), result.getPosition()));
			}
		}
	}

	/**
	 * <p>Check the given region.</p>
	 *
	 * <p>The following points are checked in this function:</p>
	 * <ul>
	 * 	<li>whether the coordinate system is allowed</li>
	 * 	<li>whether the type of region is allowed</li>
	 * 	<li>whether the inner regions are correct (here this function is called recursively on each inner region).</li>
	 * </ul>
	 *
	 * @param r			The region to check.
	 * @param fct		The REGION function containing the region to check.
	 * @param errors	List of errors to complete in this function if the given region or its inner regions are not supported.
	 *
	 * @see #checkCoordinateSystem(adql.db.STCS.CoordSys, ADQLOperand, UnresolvedIdentifiersException)
	 * @see #checkGeometryFunction(String, ADQLFunction, BinarySearch, UnresolvedIdentifiersException)
	 * @see #checkRegion(adql.db.STCS.Region, RegionFunction, BinarySearch, UnresolvedIdentifiersException)
	 *
	 * @since 1.3
	 */
	protected void checkRegion(final Region r, final RegionFunction fct, final BinarySearch<String,String> binSearch, final UnresolvedIdentifiersException errors){
		if (r == null)
			return;

		// Check the coordinate system (if any):
		if (r.coordSys != null)
			checkCoordinateSystem(r.coordSys, fct, errors);

		// Check that the region type is allowed:
		if (allowedGeo != null){
			if (allowedGeo.length == 0)
				errors.addException(new UnresolvedFunctionException("The region type \"" + r.type + "\" is not available in this implementation!", fct));
			else
				checkGeometryFunction((r.type == RegionType.POSITION) ? "POINT" : r.type.toString(), fct, binSearch, errors);
		}

		// Check all the inner regions:
		if (r.regions != null){
			for(Region innerR : r.regions)
				checkRegion(innerR, fct, binSearch, errors);
		}
	}

	/* **************************************************** */
	/* METHODS CHECKING TYPES UNKNOWN WHILE CHECKING SYNTAX */
	/* **************************************************** */

	/**
	 * <p>Search all operands whose the type is not yet known and try to resolve it now
	 * and to check whether it matches the type expected by the syntactic parser.</p>
	 *
	 * <p>
	 * 	Only two operands may have an unresolved type: columns and user defined functions.
	 * 	Indeed, their type can be resolved only if the list of available columns and UDFs is known,
	 * 	and if columns and UDFs used in the query are resolved successfully.
	 * </p>
	 *
	 * <p>
	 * 	When an operand type is still unknown, they will own the three kinds of type and
	 * 	so this function won't raise an error: it is thus automatically on the expected type.
	 * 	This behavior is perfectly correct because if the type is not resolved
	 * 	that means the item/operand has not been resolved in the previous steps and so that
	 * 	an error about this item has already been raised.
	 * </p>
	 *
	 * <p><i><b>Important note:</b>
	 * 	This function does not check the types exactly, but just roughly by considering only three categories:
	 * 	string, numeric and geometry.
	 * </i></p>
	 *
	 * @param query		Query in which unknown types must be resolved and checked.
	 * @param errors	List of errors to complete in this function each time a types does not match to the expected one.
	 *
	 * @see UnknownType
	 *
	 * @since 1.3
	 */
	protected void checkTypes(final ADQLQuery query, final UnresolvedIdentifiersException errors){
		// Search all unknown types:
		ISearchHandler sHandler = new SearchUnknownTypeHandler();
		sHandler.search(query);

		// Check whether their type matches the expected one:
		UnknownType unknown;
		for(ADQLObject result : sHandler){
			unknown = (UnknownType)result;
			switch(unknown.getExpectedType()){
				case 'G':
				case 'g':
					if (!unknown.isGeometry())
						errors.addException(new ParseException("Type mismatch! A geometry was expected instead of \"" + unknown.toADQL() + "\".", result.getPosition()));
					break;
				case 'N':
				case 'n':
					if (!unknown.isNumeric())
						errors.addException(new ParseException("Type mismatch! A numeric value was expected instead of \"" + unknown.toADQL() + "\".", result.getPosition()));
					break;
				case 'S':
				case 's':
					if (!unknown.isString())
						errors.addException(new ParseException("Type mismatch! A string value was expected instead of \"" + unknown.toADQL() + "\".", result.getPosition()));
					break;
			}
		}
	}

	/* ******************************** */
	/* METHODS CHECKING THE SUB-QUERIES */
	/* ******************************** */

	/**
	 * <p>Search all sub-queries found in the given query but not in the clause FROM.
	 * These sub-queries are then checked using {@link #check(ADQLQuery, Stack)}.</p>
	 *
	 * <b>Fathers stack</b>
	 * <p>
	 * 	Each time a sub-query must be checked with {@link #check(ADQLQuery, Stack)},
	 * 	the list of all columns available in each of its father queries must be provided.
	 * 	This function is composing itself this stack by adding the given list of available
	 * 	columns (= all columns resolved in the given query) at the end of the given stack.
	 * 	If this stack is given empty, then a new stack is created.
	 * </p>
	 * <p>
	 * 	This modification of the given stack is just the execution time of this function.
	 * 	Before returning, this function removes the last item of the stack.
	 * </p>
	 *
	 *
	 * @param query				Query in which sub-queries must be checked.
	 * @param fathersList		List of all columns available in the father queries and that should be accessed in sub-queries.
	 *                      	Each item of this stack is a list of columns available in each father-level query.
	 *                   		<i>Note: this parameter is NULL if this function is called with the root/father query as parameter.</i>
	 * @param availableColumns	List of all columns resolved in the given query.
	 * @param errors			List of errors to complete in this function each time a semantic error is encountered.
	 *
	 * @since 1.3
	 */
	protected void checkSubQueries(final ADQLQuery query, Stack<SearchColumnList> fathersList, final SearchColumnList availableColumns, final UnresolvedIdentifiersException errors){
		// Check sub-queries outside the clause FROM:
		ISearchHandler sHandler = new SearchSubQueryHandler();
		sHandler.search(query);
		if (sHandler.getNbMatch() > 0){

			// Push the list of columns into the father columns stack:
			if (fathersList == null)
				fathersList = new Stack<SearchColumnList>();
			fathersList.push(availableColumns);

			// Check each found sub-query:
			for(ADQLObject result : sHandler){
				try{
					check((ADQLQuery)result, fathersList);
				}catch(UnresolvedIdentifiersException uie){
					Iterator<ParseException> itPe = uie.getErrors();
					while(itPe.hasNext())
						errors.addException(itPe.next());
				}
			}

			// Pop the list of columns from the father columns stack:
			fathersList.pop();
		}
	}

	/* *************** */
	/* SEARCH HANDLERS */
	/* *************** */

	/**
	 * Lets searching all {@link ADQLColumn} in the given object, EXCEPT in the GROUP BY clause.
<<<<<<< HEAD
	 * 
=======
	 *
>>>>>>> 6fb87a7d
	 * <p>
	 * 	{@link ADQLColumn}s of the GROUP BY may be aliases and so, they can not be checked
	 *	exactly as a normal column.
	 * </p>
<<<<<<< HEAD
	 * 
=======
	 *
>>>>>>> 6fb87a7d
	 * @author Gr&eacute;gory Mantelet (ARI)
	 * @version 1.4 (05/2017)
	 * @since 1.4
	 */
	private static class SearchColumnOutsideGroupByHandler extends SearchColumnHandler {
		@Override
		protected boolean goInto(final ADQLObject obj){
			return !(obj instanceof ClauseADQL<?> && ((ClauseADQL<?>)obj).getName() != null && ((ClauseADQL<?>)obj).getName().equalsIgnoreCase("GROUP BY")) && super.goInto(obj);
		}
	}

	/**
	 * Lets searching all tables.
	 *
	 * @author Gr&eacute;gory Mantelet (CDS)
	 * @version 1.0 (07/2011)
	 */
	private static class SearchTableHandler extends SimpleSearchHandler {
		@Override
		public boolean match(final ADQLObject obj){
			return obj instanceof ADQLTable;
		}
	}

	/**
	 * Lets searching all wildcards.
	 *
	 * @author Gr&eacute;gory Mantelet (CDS)
	 * @version 1.0 (09/2011)
	 */
	private static class SearchWildCardHandler extends SimpleSearchHandler {
		@Override
		public boolean match(final ADQLObject obj){
			return (obj instanceof SelectAllColumns) && (((SelectAllColumns)obj).getAdqlTable() != null);
		}
	}

	/**
	 * Lets searching column references.
	 *
	 * @author Gr&eacute;gory Mantelet (CDS)
	 * @version 1.0 (11/2011)
	 */
	private static class SearchColReferenceHandler extends SimpleSearchHandler {
		@Override
		public boolean match(final ADQLObject obj){
			return (obj instanceof ColumnReference);
		}
	}

	/**
	 * <p>Lets searching subqueries in every clause except the FROM one (hence the modification of the {@link #goInto(ADQLObject)}.</p>
	 *
	 * <p><i>
	 * 	<u>Note:</u> The function {@link #addMatch(ADQLObject, ADQLIterator)} has been modified in order to
	 * 	not have the root search object (here: the main query) in the list of results.
	 * </i></p>
	 *
	 * @author Gr&eacute;gory Mantelet (ARI)
	 * @version 1.2 (12/2013)
	 * @since 1.2
	 */
	private static class SearchSubQueryHandler extends SimpleSearchHandler {
		@Override
		protected void addMatch(ADQLObject matchObj, ADQLIterator it){
			if (it != null)
				super.addMatch(matchObj, it);
		}

		@Override
		protected boolean goInto(ADQLObject obj){
			return super.goInto(obj) && !(obj instanceof FromContent);
		}

		@Override
		protected boolean match(ADQLObject obj){
			return (obj instanceof ADQLQuery);
		}
	}

	/**
	 * Let searching user defined functions.
	 *
	 * @author Gr&eacute;gory Mantelet (ARI)
	 * @version 1.3 (10/2014)
	 * @since 1.3
	 */
	private static class SearchUDFHandler extends SimpleSearchHandler {
		@Override
		protected boolean match(ADQLObject obj){
			return (obj instanceof UserDefinedFunction);
		}
	}

	/**
	 * <p>Let replacing every {@link DefaultUDF}s whose a {@link FunctionDef} is set by their corresponding {@link UserDefinedFunction} class.</p>
	 *
	 * <p><i><b>Important note:</b>
	 * 	If the replacer can not be created using the class returned by {@link FunctionDef#getUDFClass()}, no replacement is performed.
	 * </i></p>
	 *
	 * @author Gr&eacute;gory Mantelet (ARI)
	 * @version 1.3 (02/2015)
	 * @since 1.3
	 */
	private static class ReplaceDefaultUDFHandler extends SimpleReplaceHandler {
		private final UnresolvedIdentifiersException errors;

		public ReplaceDefaultUDFHandler(final UnresolvedIdentifiersException errorsContainer){
			errors = errorsContainer;
		}

		@Override
		protected boolean match(ADQLObject obj){
			return (obj.getClass().getName().equals(DefaultUDF.class.getName())) && (((DefaultUDF)obj).getDefinition() != null) && (((DefaultUDF)obj).getDefinition().getUDFClass() != null);
			/* Note: detection of DefaultUDF is done on the exact class name rather than using "instanceof" in order to have only direct instances of DefaultUDF,
			 * and not extensions of it. Indeed, DefaultUDFs are generally created automatically by the ADQLQueryFactory ; so, extensions of it can only be custom
			 * UserDefinedFunctions. */
		}

		@Override
		protected ADQLObject getReplacer(ADQLObject objToReplace) throws UnsupportedOperationException{
			try{
				// get the associated UDF class:
				Class<? extends UserDefinedFunction> udfClass = ((DefaultUDF)objToReplace).getDefinition().getUDFClass();
				// get the constructor with a single parameter of type ADQLOperand[]:
				Constructor<? extends UserDefinedFunction> constructor = udfClass.getConstructor(ADQLOperand[].class);
				// create a new instance of this UDF class with the operands stored in the object to replace:
				return constructor.newInstance((Object)(((DefaultUDF)objToReplace).getParameters())); /* note: without this class, each item of the given array will be considered as a single parameter. */
			}catch(Exception ex){
				// IF NO INSTANCE CAN BE CREATED...
				// ...keep the error for further report:
				errors.addException(new UnresolvedFunctionException("Impossible to represent the function \"" + ((DefaultUDF)objToReplace).getName() + "\": the following error occured while creating this representation: \"" + ((ex instanceof InvocationTargetException) ? "[" + ex.getCause().getClass().getSimpleName() + "] " + ex.getCause().getMessage() : ex.getMessage()) + "\"", (DefaultUDF)objToReplace));
				// ...keep the same object (i.e. no replacement):
				return objToReplace;
			}
		}
	}

	/**
	 * Let searching geometrical functions.
	 *
	 * @author Gr&eacute;gory Mantelet (ARI)
	 * @version 1.3 (10/2014)
	 * @since 1.3
	 */
	private static class SearchGeometryHandler extends SimpleSearchHandler {
		@Override
		protected boolean match(ADQLObject obj){
			return (obj instanceof GeometryFunction);
		}
	}

	/**
	 * <p>Let searching all ADQL objects whose the type was not known while checking the syntax of the ADQL query.
	 * These objects are {@link ADQLColumn}s and {@link UserDefinedFunction}s.</p>
	 *
	 * <p><i><b>Important note:</b>
	 * 	Only {@link UnknownType} instances having an expected type equals to 'S' (or 's' ; for string) or 'N' (or 'n' ; for numeric)
	 * 	are kept by this handler. Others are ignored.
	 * </i></p>
	 *
	 * @author Gr&eacute;gory Mantelet (ARI)
	 * @version 1.3 (10/2014)
	 * @since 1.3
	 */
	private static class SearchUnknownTypeHandler extends SimpleSearchHandler {
		@Override
		protected boolean match(ADQLObject obj){
			if (obj instanceof UnknownType){
				char expected = ((UnknownType)obj).getExpectedType();
				return (expected == 'G' || expected == 'g' || expected == 'S' || expected == 's' || expected == 'N' || expected == 'n');
			}else
				return false;
		}
	}

	/**
	 * Let searching all explicit declaration of coordinate systems.
	 * So, only {@link StringConstant} objects will be returned.
	 *
	 * @author Gr&eacute;gory Mantelet (ARI)
	 * @version 1.3 (10/2014)
	 * @since 1.3
	 */
	private static class SearchCoordSysHandler extends SimpleSearchHandler {
		@Override
		protected boolean match(ADQLObject obj){
			if (obj instanceof PointFunction || obj instanceof BoxFunction || obj instanceof CircleFunction || obj instanceof PolygonFunction)
				return (((GeometryFunction)obj).getCoordinateSystem() instanceof StringConstant);
			else
				return false;
		}

		@Override
		protected void addMatch(ADQLObject matchObj, ADQLIterator it){
			results.add(((GeometryFunction)matchObj).getCoordinateSystem());
		}

	}

	/**
	 * Let searching all {@link RegionFunction}s.
	 *
	 * @author Gr&eacute;gory Mantelet (ARI)
	 * @version 1.3 (10/2014)
	 * @since 1.3
	 */
	private static class SearchRegionHandler extends SimpleSearchHandler {
		@Override
		protected boolean match(ADQLObject obj){
			if (obj instanceof RegionFunction)
				return (((RegionFunction)obj).getParameter(0) instanceof StringConstant);
			else
				return false;
		}

	}

	/**
	 * <p>Implement the binary search algorithm over a sorted array.</p>
	 *
	 * <p>
	 * 	The only difference with the standard implementation of Java is
	 * 	that this object lets perform research with a different type
	 * 	of object than the types of array items.
	 * </p>
	 *
	 * <p>
	 * 	For that reason, the "compare" function must always be implemented.
	 * </p>
	 *
	 * @author Gr&eacute;gory Mantelet (ARI)
	 * @version 1.3 (10/2014)
	 *
	 * @param <T>	Type of items stored in the array.
	 * @param <S>	Type of the item to search.
	 *
	 * @since 1.3
	 */
	protected static abstract class BinarySearch< T, S > {
		private int s, e, m, comp;

		/**
		 * <p>Search the given item in the given array.</p>
		 *
		 * <p>
		 * 	In case the given object matches to several items of the array,
		 * 	this function will return the smallest index, pointing thus to the first
		 * 	of all matches.
		 * </p>
		 *
		 * @param searchItem	Object for which a corresponding array item must be searched.
		 * @param array			Array in which the given object must be searched.
		 *
		 * @return	The array index of the first item of all matches.
		 */
		public int search(final S searchItem, final T[] array){
			s = 0;
			e = array.length - 1;
			while(s < e){
				// middle of the sorted array:
				m = s + ((e - s) / 2);
				// compare the fct with the middle item of the array:
				comp = compare(searchItem, array[m]);
				// if the fct is after, trigger the inspection of the right part of the array:
				if (comp > 0)
					s = m + 1;
				// otherwise, the left part:
				else
					e = m;
			}
			if (s != e || compare(searchItem, array[s]) != 0)
				return -1;
			else
				return s;
		}

		/**
		 * Compare the search item and the array item.
		 *
		 * @param searchItem	Item whose a corresponding value must be found in the array.
		 * @param arrayItem		An item of the array.
		 *
		 * @return	Negative value if searchItem is less than arrayItem, 0 if they are equals, or a positive value if searchItem is greater.
		 */
		protected abstract int compare(final S searchItem, final T arrayItem);
	}

}<|MERGE_RESOLUTION|>--- conflicted
+++ resolved
@@ -99,15 +99,7 @@
  * </i></p>
  *
  * @author Gr&eacute;gory Mantelet (CDS;ARI)
-<<<<<<< HEAD
- * @version 1.4 (04/2017)
- * 
- *
- * TODO:  needs merge (Updated by G.Landais for VizieR)
- *              - resolveTables (set dbname)
-=======
  * @version 1.4 (11/2017)
->>>>>>> 6fb87a7d
  */
 public class DBChecker implements QueryChecker {
 
@@ -554,14 +546,9 @@
 					dbTable = generateDBTable(table.getSubQuery(), table.getAlias());
 				}else{
 					dbTable = resolveTable(table);
-<<<<<<< HEAD
-					if (table.hasAlias())
-						dbTable = dbTable.copy(dbTable.getDBName(), table.getAlias());
-=======
 					// wrap this table metadata if an alias should be used:
 					if (dbTable != null && table.hasAlias())
 						dbTable = new DBTableAlias(dbTable, (table.isCaseSensitive(IdentifierField.ALIAS) ? table.getAlias() : table.getAlias().toLowerCase()));
->>>>>>> 6fb87a7d
 				}
 
 				// link with the matched DBTable:
@@ -757,37 +744,20 @@
 
 	/**
 	 * Check whether the given column corresponds to a selected item's alias or to an existing column.
-<<<<<<< HEAD
-	 * 
+	 *
 	 * @param col			The column to check.
 	 * @param select		The SELECT clause of the ADQL query.
 	 * @param dbColumns		The list of all available columns.
-	 * 
+	 *
 	 * @return 	The corresponding {@link DBColumn} if this column corresponds to an existing column,
 	 *        	<i>NULL</i> otherwise.
-	 * 
+	 *
 	 * @throws ParseException	An {@link UnresolvedColumnException} if the given column can't be resolved
 	 * 							or an {@link UnresolvedTableException} if its table reference can't be resolved.
-	 * 
+	 *
 	 * @see ClauseSelect#searchByAlias(String)
 	 * @see #resolveColumn(ADQLColumn, SearchColumnList, Stack)
-	 * 
-=======
-	 *
-	 * @param col			The column to check.
-	 * @param select		The SELECT clause of the ADQL query.
-	 * @param dbColumns		The list of all available columns.
-	 *
-	 * @return 	The corresponding {@link DBColumn} if this column corresponds to an existing column,
-	 *        	<i>NULL</i> otherwise.
-	 *
-	 * @throws ParseException	An {@link UnresolvedColumnException} if the given column can't be resolved
-	 * 							or an {@link UnresolvedTableException} if its table reference can't be resolved.
-	 *
-	 * @see ClauseSelect#searchByAlias(String)
-	 * @see #resolveColumn(ADQLColumn, SearchColumnList, Stack)
-	 *
->>>>>>> 6fb87a7d
+	 *
 	 * @since 1.4
 	 */
 	protected DBColumn checkGroupByItem(final ADQLColumn col, final ClauseSelect select, final SearchColumnList dbColumns) throws ParseException{
@@ -795,11 +765,7 @@
 		 * So, try resolving the name as an alias.
 		 * If it fails, perform the normal column resolution.*/
 		if (col.getTableName() == null){
-<<<<<<< HEAD
-			ArrayList<SelectItem> founds = select.searchByAlias(col.getColumnName(), col.isCaseSensitive(IdentifierField.COLUMN));
-=======
 			List<SelectItem> founds = select.searchByAlias(col.getColumnName(), col.isCaseSensitive(IdentifierField.COLUMN));
->>>>>>> 6fb87a7d
 			if (founds.size() == 1)
 				return null;
 			else if (founds.size() > 1)
@@ -1361,20 +1327,12 @@
 
 	/**
 	 * Lets searching all {@link ADQLColumn} in the given object, EXCEPT in the GROUP BY clause.
-<<<<<<< HEAD
-	 * 
-=======
-	 *
->>>>>>> 6fb87a7d
+	 *
 	 * <p>
 	 * 	{@link ADQLColumn}s of the GROUP BY may be aliases and so, they can not be checked
 	 *	exactly as a normal column.
 	 * </p>
-<<<<<<< HEAD
-	 * 
-=======
-	 *
->>>>>>> 6fb87a7d
+	 *
 	 * @author Gr&eacute;gory Mantelet (ARI)
 	 * @version 1.4 (05/2017)
 	 * @since 1.4
