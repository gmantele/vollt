--- conflicted
+++ resolved
@@ -33,14 +33,10 @@
 * printed else it will be the message "Correct syntax".
 *
 *  Author:  Gr&eacute;gory Mantelet (CDS;ARI)
-<<<<<<< HEAD
-*  Version: 1.5-1 (07/2019)
 *
+*  Version: 1.5-2 (10/2020)
 * TODO:  needs merge (Updated by G.Landais for VizieR)
 *               - BINARY operator
-=======
-*  Version: 1.5-2 (10/2020)
->>>>>>> 082f04b5
 */
 
 							/* ########### */
@@ -128,11 +124,7 @@
 * @see ADQLQueryFactory
 *
 * @author Gr&eacute;gory Mantelet (CDS;ARI)
-<<<<<<< HEAD
-* @version 1.5-1 (07/2019)
-=======
 * @version 1.5-2 (10/2020)
->>>>>>> 082f04b5
 */
 public class ADQLParser {
 	
@@ -1243,11 +1235,7 @@
 
 TOKEN : {
 	< REGULAR_IDENTIFIER_CANDIDATE: ((<Letter>)+ (<DIGIT> | <Letter>)* | (<DIGIT>)+ <Letter> (<DIGIT> | <Letter>)*) >
-<<<<<<< HEAD
-|	< #Letter: ["a"-"z","A"-"Z","_","?","!","$","@","^","#","`","~","[","]","{","}"] >
-=======
 |	< #Letter: ["a"-"z","A"-"Z","_","?","$","@","^","#","`","~","[","]","{","}"] >
->>>>>>> 082f04b5
 }
 
 							/* ########## */
@@ -1331,7 +1319,7 @@
 	(<COMMA> item=SelectItem() {select.add(item);})*
 	{
 		TextPosition lastItemPos = query.getSelect().get(query.getSelect().size()-1).getPosition();
-		select.setPosition(new TextPosition(start.beginLine, start.beginColumn, lastItemPos.endLine, lastItemPos.endColumn));
+		select.setPosition(new TextPosition(start.beginLine, start.beginColumn, lastItemPos.endLine, lastItemPos.endColumn)); 	}
 }
 
@@ -1376,7 +1364,7 @@
 			if (label != null){
 				item.setCaseSensitive(label.caseSensitivity);
 				item.setPosition(new TextPosition(op.getPosition(), label.position));
-			}else
+			}else 				item.setPosition(new TextPosition(op.getPosition()));
 			return item;
 		}catch(Exception ex){
@@ -1803,7 +1791,7 @@
 	)*
 	{
 		if (leftOp instanceof Concatenation){
-			Concatenation concat = (Concatenation)leftOp;
+			Concatenation concat = (Concatenation)leftOp; 			concat.setPosition(new TextPosition(concat.get(0).getPosition(), concat.get(concat.size()-1).getPosition()));
 		}
 	  return leftOp;
@@ -1820,7 +1808,7 @@
 GeometryValue<GeometryFunction> GeometryExpression(): {ADQLColumn col = null; GeometryFunction gf = null;} {
 	(col=Column() | gf=GeometryValueFunction())
 	{
-		if (col != null){
+		if (col != null){ 		  	col.setExpectedType('G');
 			return new GeometryValue<GeometryFunction>(col);
 		}else
@@ -1837,7 +1825,7 @@
 		constraint=Constraint()
 		{
 			if (notOp){
-			  	TextPosition oldPos = constraint.getPosition();
+			  	TextPosition oldPos = constraint.getPosition(); 				constraint = queryFactory.createNot(constraint);
 				((NotConstraint)constraint).setPosition(new TextPosition(op.beginLine, op.beginColumn, oldPos.endLine, oldPos.endColumn));
 			}
@@ -1870,7 +1858,7 @@
 		throw generateParseException(ex);
 	}
 	{
-	  	if (!clause.isEmpty()){
+	  	if (!clause.isEmpty()){ 	  		TextPosition start = clause.get(0).getPosition();
 	  		TextPosition end = clause.get(clause.size()-1).getPosition();
 			clause.setPosition(new TextPosition(start, end));
@@ -2048,7 +2036,7 @@
 				{
 					if (p1 != null)
 						gvp1 = new GeometryValue<PointFunction>(p1);
-					else{
+					else{ 						col1.setExpectedType('G');
 						gvp1 = new GeometryValue<PointFunction>(col1);
 					}
@@ -2058,7 +2046,7 @@
 				{
 					if (p2 != null)
 						gvp2 = new GeometryValue<PointFunction>(p2);
-					else{
+					else{ 						col2.setExpectedType('G');
 						gvp2 = new GeometryValue<PointFunction>(col2);
 					}
