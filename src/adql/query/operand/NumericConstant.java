--- conflicted
+++ resolved
@@ -16,11 +16,7 @@
  * You should have received a copy of the GNU Lesser General Public License
  * along with ADQLLibrary.  If not, see <http://www.gnu.org/licenses/>.
  * 
-<<<<<<< HEAD
- * Copyright 2012,2014 - UDS/Centre de Données astronomiques de Strasbourg (CDS),
-=======
  * Copyright 2012-2015 - UDS/Centre de Données astronomiques de Strasbourg (CDS),
->>>>>>> 163ec172
  *                       Astronomisches Rechen Institut (ARI)
  */
 
@@ -33,11 +29,7 @@
  * A numeric (integer, double, ...) constant.
  * 
  * @author Gr&eacute;gory Mantelet (CDS;ARI)
-<<<<<<< HEAD
- * @version 1.3 (10/2014)
-=======
  * @version 1.4 (06/2015)
->>>>>>> 163ec172
  */
 public final class NumericConstant implements ADQLOperand {
 
@@ -176,8 +168,6 @@
 		return false;
 	}
 
-<<<<<<< HEAD
-=======
 	@Override
 	public final TextPosition getPosition(){
 		return this.position;
@@ -193,7 +183,6 @@
 		this.position = position;
 	}
 
->>>>>>> 163ec172
 	/** Always returns <i>false</i>.
 	 * @see adql.query.operand.ADQLOperand#isGeometry()
 	 */
