package adql.query.operand.function;

/*
 * This file is part of ADQLLibrary.
 * 
 * ADQLLibrary is free software: you can redistribute it and/or modify
 * it under the terms of the GNU Lesser General Public License as published by
 * the Free Software Foundation, either version 3 of the License, or
 * (at your option) any later version.
 * 
 * ADQLLibrary is distributed in the hope that it will be useful,
 * but WITHOUT ANY WARRANTY; without even the implied warranty of
 * MERCHANTABILITY or FITNESS FOR A PARTICULAR PURPOSE.  See the
 * GNU Lesser General Public License for more details.
 * 
 * You should have received a copy of the GNU Lesser General Public License
 * along with ADQLLibrary.  If not, see <http://www.gnu.org/licenses/>.
 * 
<<<<<<< HEAD
 * Copyright 2012,2014 - UDS/Centre de Données astronomiques de Strasbourg (CDS),
 *                       Astronomisches Rechen Institut (ARI)
 */

import adql.query.ADQLObject;
=======
 * Copyright 2011-2015 - UDS/Centre de Données astronomiques de Strasbourg (CDS),
 *                       Astronomisches Rechen Institute (ARI)
 */

import adql.query.ADQLObject;
import adql.query.TextPosition;
>>>>>>> 163ec172
import adql.query.operand.ADQLOperand;

/**
 * It represents any SQL function (COUNT, MAX, MIN, AVG, SUM, etc...).
 * 
 * @author Gr&eacute;gory Mantelet (CDS;ARI)
<<<<<<< HEAD
 * @version 1.3 (10/2014)
=======
 * @version 1.4 (06/2015)
>>>>>>> 163ec172
 * 
 * @see SQLFunctionType
 */
public class SQLFunction extends ADQLFunction {

	/** Type of this SQL function. */
	private final SQLFunctionType type;

	/** The only parameter of this function (may be null). */
	private ADQLOperand param = null;

	/** Distinct values of the parameter ? */
	private boolean distinct = false;

	/**
	 * Creates a SQL function with one parameter.
	 * 
	 * @param t							Type of the function.
	 * @param operand					The only parameter of this function.
	 * @throws NullPointerException	 	If the given is <i>null</i> or if the given operand is <i>null</i> EXCEPT when the given type is {@link SQLFunctionType#COUNT_ALL}.
	 */
	public SQLFunction(SQLFunctionType t, ADQLOperand operand) throws NullPointerException{
		this(t, operand, false);
	}

	/**
	 * Creates a SQL function with one parameter.
	 * 
	 * @param t							Type of the function.
	 * @param operand					The only parameter of this function.
	 * @param distinctValues			<i>true</i> if the quantifier DISTINCT must be used, <i>false</i> otherwise (ALL).
	 * @throws NullPointerException	 	If the given is <i>null</i> or if the given operand is <i>null</i> EXCEPT when the given type is {@link SQLFunctionType#COUNT_ALL}.
	 */
	public SQLFunction(SQLFunctionType t, ADQLOperand operand, boolean distinctValues) throws NullPointerException{
		if (t == null)
			throw new NullPointerException("Impossible to build a SQLFunction without its type (COUNT, SUM, AVG, ...) !");
		else
			type = t;

		if (type == SQLFunctionType.COUNT_ALL)
			param = null;
		else if (operand == null)
			throw new NullPointerException("Impossible to build the SQL function \"" + type.name() + "\" without the operand on which it must apply !");
		else
			param = operand;

		distinct = distinctValues;
	}

	/**
	 * Builds a SQL function by copying the given one.
	 * 
	 * @param toCopy		The SQL function to copy.
	 * @throws Exception	If there is an error during the copy.
	 */
	public SQLFunction(SQLFunction toCopy) throws Exception{
		type = toCopy.type;
		param = (ADQLOperand)toCopy.param.getCopy();
		distinct = toCopy.distinct;
		setPosition((toCopy.getPosition() == null) ? null : new TextPosition(toCopy.getPosition()));;
	}

	/**
	 * Indicates whether values of the parameter must be distinct or not.
	 * 
	 * @return	<i>true</i> means distinct values, <i>false</i> else.
	 */
	public final boolean isDistinct(){
		return distinct;
	}

	/**
	 * Tells if distinct values of the given parameter must be taken.
	 * 
	 * @param distinctValues	<i>true</i> means distinct values, <i>false</i> else.
	 */
	public void setDistinct(boolean distinctValues){
		distinct = distinctValues;
		setPosition(null);
	}

	/**
	 * Gets the type (COUNT, SUM, AVG, ...) of this function.
	 * 
	 * @return	Its type.
	 */
	public final SQLFunctionType getType(){
		return type;
	}

	@Override
	public ADQLObject getCopy() throws Exception{
		return new SQLFunction(this);
	}

	@Override
	public String getName(){
		return type.name();
	}

	@Override
	public final boolean isNumeric(){
		return true;
	}

	@Override
	public final boolean isString(){
		return false;
	}

	@Override
	public final boolean isGeometry(){
		return false;
	}

	@Override
	public ADQLOperand[] getParameters(){
		if (param != null)
			return new ADQLOperand[]{param};
		else
			return new ADQLOperand[0];
	}

	@Override
	public int getNbParameters(){
		return (type == SQLFunctionType.COUNT_ALL) ? 0 : 1;
	}

	@Override
	public ADQLOperand getParameter(int index) throws ArrayIndexOutOfBoundsException{
		if (index < 0 || index >= getNbParameters())
			throw new ArrayIndexOutOfBoundsException("No " + index + "-th parameter for the function \"" + type.name() + "\" !");
		else
			return param;
	}

	@Override
	public ADQLOperand setParameter(int index, ADQLOperand replacer) throws ArrayIndexOutOfBoundsException, NullPointerException, Exception{
		if (index < 0 || index >= getNbParameters())
			throw new ArrayIndexOutOfBoundsException("No " + index + "-th parameter for the function \"" + type.name() + "\" !");

		if (replacer == null)
			throw new NullPointerException("Impossible to remove the only required parameter of the function \"" + type.name() + "\" !");

		ADQLOperand replaced = param;
		param = replacer;
		setPosition(null);

		return replaced;
	}

	@Override
	public String toADQL(){
		if (type == SQLFunctionType.COUNT_ALL)
			return "COUNT(" + (distinct ? "DISTINCT " : "") + "*)";
		else
			return getName() + "(" + (distinct ? "DISTINCT " : "") + param.toADQL() + ")";
	}

}<|MERGE_RESOLUTION|>--- conflicted
+++ resolved
@@ -16,31 +16,19 @@
  * You should have received a copy of the GNU Lesser General Public License
  * along with ADQLLibrary.  If not, see <http://www.gnu.org/licenses/>.
  * 
-<<<<<<< HEAD
- * Copyright 2012,2014 - UDS/Centre de Données astronomiques de Strasbourg (CDS),
- *                       Astronomisches Rechen Institut (ARI)
- */
-
-import adql.query.ADQLObject;
-=======
  * Copyright 2011-2015 - UDS/Centre de Données astronomiques de Strasbourg (CDS),
  *                       Astronomisches Rechen Institute (ARI)
  */
 
 import adql.query.ADQLObject;
 import adql.query.TextPosition;
->>>>>>> 163ec172
 import adql.query.operand.ADQLOperand;
 
 /**
  * It represents any SQL function (COUNT, MAX, MIN, AVG, SUM, etc...).
  * 
  * @author Gr&eacute;gory Mantelet (CDS;ARI)
-<<<<<<< HEAD
- * @version 1.3 (10/2014)
-=======
  * @version 1.4 (06/2015)
->>>>>>> 163ec172
  * 
  * @see SQLFunctionType
  */
