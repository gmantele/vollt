--- conflicted
+++ resolved
@@ -15,13 +15,8 @@
  *
  * You should have received a copy of the GNU Lesser General Public License
  * along with UWSLibrary.  If not, see <http://www.gnu.org/licenses/>.
-<<<<<<< HEAD
- * 
- * Copyright 2012-2017 - UDS/Centre de Données astronomiques de Strasbourg (CDS),
-=======
  *
  * Copyright 2012-2018 - UDS/Centre de Données astronomiques de Strasbourg (CDS),
->>>>>>> 6fb87a7d
  *                       Astronomisches Rechen Institut (ARI)
  */
 
@@ -34,10 +29,7 @@
 import uws.job.Result;
 import uws.job.UWSJob;
 import uws.job.jobInfo.JobInfo;
-<<<<<<< HEAD
-=======
 import uws.job.serializer.filter.JobListRefiner;
->>>>>>> 6fb87a7d
 import uws.job.user.JobOwner;
 import uws.service.UWS;
 import uws.service.UWSUrl;
@@ -46,11 +38,7 @@
  * Useful conversion functions from UWS to JSON.
  *
  * @author Gr&eacute;gory Mantelet (CDS;ARI)
-<<<<<<< HEAD
- * @version 4.2 (06/2017)
-=======
  * @version 4.3 (03/2018)
->>>>>>> 6fb87a7d
  */
 public final class Json4Uws {
 
@@ -211,43 +199,24 @@
 
 	/**
 	 * Gets the JSON representation of the jobInfo of the given job.
-<<<<<<< HEAD
-	 * 
-=======
-	 *
->>>>>>> 6fb87a7d
+	 *
 	 * <p><b>Important note:</b>
 	 * 	This function transforms the XML returned by
 	 * 	{@link JobInfo#getXML(String)} into a JSON object
 	 * 	(see {@link XML#toJSONObject(String)}).
 	 * </p>
-<<<<<<< HEAD
-	 * 
+	 *
 	 * @param job				The job whose the jobInfo must be represented
 	 *           				in JSON.
-	 * 
+	 *
 	 * @return					The JSON representation of its jobInfo.
-	 * 
+	 *
 	 * @throws JSONException	If there is an error while building the JSON
 	 *                      	object.
-	 * 
+	 *
 	 * @see JobInfo#getXML(String)
 	 * @see XML#toJSONObject(String)
-	 * 
-=======
-	 *
-	 * @param job				The job whose the jobInfo must be represented
-	 *           				in JSON.
-	 *
-	 * @return					The JSON representation of its jobInfo.
-	 *
-	 * @throws JSONException	If there is an error while building the JSON
-	 *                      	object.
-	 *
-	 * @see JobInfo#getXML(String)
-	 * @see XML#toJSONObject(String)
-	 *
->>>>>>> 6fb87a7d
+	 *
 	 * @since 4.2
 	 */
 	public final static JSONObject getJobInfoJson(final UWSJob job) throws JSONException{
