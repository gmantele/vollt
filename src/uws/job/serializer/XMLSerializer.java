package uws.job.serializer;

/*
 * This file is part of UWSLibrary.
 *
 * UWSLibrary is free software: you can redistribute it and/or modify
 * it under the terms of the GNU Lesser General Public License as published by
 * the Free Software Foundation, either version 3 of the License, or
 * (at your option) any later version.
 *
 * UWSLibrary is distributed in the hope that it will be useful,
 * but WITHOUT ANY WARRANTY; without even the implied warranty of
 * MERCHANTABILITY or FITNESS FOR A PARTICULAR PURPOSE.  See the
 * GNU Lesser General Public License for more details.
 *
 * You should have received a copy of the GNU Lesser General Public License
 * along with UWSLibrary.  If not, see <http://www.gnu.org/licenses/>.
<<<<<<< HEAD
 * 
 * Copyright 2012-2017 - UDS/Centre de Données astronomiques de Strasbourg (CDS),
=======
 *
 * Copyright 2012-2018 - UDS/Centre de Données astronomiques de Strasbourg (CDS),
>>>>>>> 6fb87a7d
 *                       Astronomisches Rechen Institut (ARI)
 */

import java.io.UnsupportedEncodingException;
import java.net.URLEncoder;
import java.util.Iterator;

import uws.ISO8601Format;
import uws.UWSException;
import uws.job.ErrorSummary;
import uws.job.JobList;
import uws.job.Result;
import uws.job.UWSJob;
import uws.job.jobInfo.JobInfo;
<<<<<<< HEAD
=======
import uws.job.serializer.filter.JobListRefiner;
>>>>>>> 6fb87a7d
import uws.job.user.JobOwner;
import uws.service.UWS;
import uws.service.UWSUrl;
import uws.service.request.UploadFile;

/**
 * Lets serializing any UWS resource in XML.
 *
 * @author Gr&eacute;gory Mantelet (CDS;ARI)
<<<<<<< HEAD
 * @version 4.2 (06/2017)
=======
 * @version 4.3 (03/2018)
>>>>>>> 6fb87a7d
 */
public class XMLSerializer extends UWSSerializer {
	private static final long serialVersionUID = 1L;

	/** Tab to add just before each next XML node. */
	protected String tabPrefix = "";

	/** The path of the XSLT style-sheet. */
	protected String xsltPath = null;

	/**
	 * Builds a XML serializer.
	 */
	public XMLSerializer(){
		;
	}

	/**
	 * Builds a XML serializer with a XSLT link.
	 *
	 * @param xsltPath	Path of a XSLT style-sheet.
	 */
	public XMLSerializer(final String xsltPath){
		this.xsltPath = xsltPath;
	}

	/**
	 * Gets the path/URL of the XSLT style-sheet to use.
	 *
	 * @return	XSLT path/url.
	 */
	public final String getXSLTPath(){
		return xsltPath;
	}

	/**
	 * Sets the path/URL of the XSLT style-sheet to use.
	 *
	 * @param path	The new XSLT path/URL.
	 */
	public final void setXSLTPath(final String path){
		if (path == null)
			xsltPath = null;
		else{
			xsltPath = path.trim();
			if (xsltPath.isEmpty())
				xsltPath = null;
		}
	}

	/**
	 * Gets the XML file header (xml version, encoding and the xslt
	 * style-sheet link if any).
<<<<<<< HEAD
	 * 
=======
	 *
>>>>>>> 6fb87a7d
	 * <p>
	 * 	It is always called by the implementation of the UWSSerializer functions
	 * 	if their boolean parameter (<i>root</i>) is <i>true</i>.
	 * </p>
<<<<<<< HEAD
	 * 
=======
	 *
>>>>>>> 6fb87a7d
	 * @return	The XML file header.
	 */
	public String getHeader(){
		StringBuffer xmlHeader = new StringBuffer("<?xml version=\"1.0\" encoding=\"UTF-8\"?>\n");
		if (xsltPath != null)
			xmlHeader.append("<?xml-stylesheet type=\"text/xsl\" href=\"").append(escapeXMLAttribute(xsltPath)).append("\"?>\n");
		return xmlHeader.toString();
	}

	/**
	 * Gets all UWS namespaces declarations needed for an XML representation of
	 * a UWS object.
<<<<<<< HEAD
	 * 
=======
	 *
>>>>>>> 6fb87a7d
	 * @return	The UWS namespaces: <br /> (i.e. <i>= "xmlns:uws=[...]
	 *        	xmlns:xlink=[...] xmlns:xs=[...] xmlns:xsi=[...]
	 *        	xsi:schemaLocation=[...]"</i>).
	 */
	public String getUWSNamespace(){
		return "xmlns=\"http://www.ivoa.net/xml/UWS/v1.0\" xmlns:xlink=\"http://www.w3.org/1999/xlink\" xmlns:xs=\"http://www.w3.org/2001/XMLSchema\" xmlns:xsi=\"http://www.w3.org/2001/XMLSchema-instance\" xsi:schemaLocation=\"http://www.ivoa.net/xml/UWS/v1.0 http://www.ivoa.net/xml/UWS/v1.0 http://www.w3.org/1999/xlink http://www.w3.org/1999/xlink.xsd http://www.w3.org/2001/XMLSchema http://www.w3.org/2001/XMLSchema.xsd\"";
	}

	/**
	 * Gets the node attributes which declare the UWS namespace.
	 *
	 * @param root	<i>false</i> if the attribute to serialize will be included
	 * 				in a top level serialization (for a job attribute: job),
	 *            	<i>true</i> otherwise.
<<<<<<< HEAD
	 * 
	 * @return		"" if <i>root</i> is <i>false</i>, " "+UWSNamespace
	 *        		otherwise.
	 * 
=======
	 *
	 * @return		"" if <i>root</i> is <i>false</i>, " "+UWSNamespace
	 *        		otherwise.
	 *
>>>>>>> 6fb87a7d
	 * @see #getUWSNamespace()
	 */
	protected final String getUWSNamespace(boolean root){
		if (root)
			return " " + getUWSNamespace();
		else
			return "";
	}

	@Override
	public final String getMimeType(){
		return MIME_TYPE_XML;
	}

	@Override
	public String getUWS(final UWS uws, final JobOwner user){
		String name = uws.getName(), description = uws.getDescription();
		StringBuffer xml = new StringBuffer(getHeader());

		xml.append("<uws version=\"").append(UWS.VERSION).append('"').append(getUWSNamespace(true));
		if (name != null)
			xml.append(" name=\"").append(escapeXMLAttribute(name)).append('"');
		xml.append(">\n");

		if (description != null)
			xml.append("\t<description>\n").append(escapeXMLData(description)).append("\n\t</description>\n");

		xml.append("\t<jobLists>\n");
		for(JobList jobList : uws){
			UWSUrl jlUrl = jobList.getUrl();
			xml.append("\t\t<jobListRef name=\"").append(escapeXMLAttribute(jobList.getName())).append('"');

			/* The XLink attributes are optional. So if no URL is available for
			 * this Job List reference, none is written here: */
			if (jlUrl != null && jlUrl.getRequestURL() != null)
				xml.append(" xlink:type=\"simple\" xlink:href=\"").append(escapeXMLAttribute(jlUrl.getRequestURL())).append('"');

			xml.append(" />\n");
		}
		xml.append("\t</jobLists>\n");

		xml.append("</uws>\n");

		return xml.toString();
	}

	@Override
	public String getJobList(final JobList jobsList, final JobOwner owner, final JobListRefiner listRefiner, final boolean root) throws Exception{
		StringBuffer xml = new StringBuffer(getHeader());

		xml.append("<jobs version=\"").append(UWS.VERSION).append('"').append(getUWSNamespace(true));
		/* NOTE: NO ATTRIBUTE "name" IN THE XML SCHEMA!
		 * String name = jobsList.getName();
		 * if (name != null)
		 * 	xml.append(" name=\"").append(escapeXMLAttribute(name)).append("\"");
		 */
		xml.append('>');

		UWSUrl jobsListUrl = jobsList.getUrl();

		// Security filter: retrieve only the jobs of the specified owner:
		Iterator<UWSJob> it = jobsList.getJobs(owner);

		/* User filter: filter the jobs in function of filters specified by the
		 * user: */
		if (listRefiner != null)
			it = listRefiner.refine(it);

		// Append the jobs' description:
		while(it.hasNext())
			xml.append("\n\t").append(getJobRef(it.next(), jobsListUrl));

		xml.append("\n</jobs>");

		return xml.toString();
	}

	@Override
	public String getJob(final UWSJob job, final boolean root) throws UWSException{
		StringBuffer xml = new StringBuffer(root ? getHeader() : "");
		String newLine = "\n\t";

		// general information:
		xml.append("<job version=\"").append(UWS.VERSION).append('"').append(getUWSNamespace(root)).append('>');
		xml.append(newLine).append(getJobID(job, false));
		if (job.getRunId() != null)
			xml.append(newLine).append(getRunID(job, false));
		xml.append(newLine).append(getOwnerID(job, false));
		xml.append(newLine).append(getPhase(job, false));
		xml.append(newLine).append(getQuote(job, false));
		xml.append(newLine).append(getCreationTime(job, false));
		xml.append(newLine).append(getStartTime(job, false));
		xml.append(newLine).append(getEndTime(job, false));
		xml.append(newLine).append(getExecutionDuration(job, false));
		xml.append(newLine).append(getDestructionTime(job, false));

		tabPrefix = "\t";
		newLine = "\n";

		// parameters:
		xml.append(newLine).append(getAdditionalParameters(job, false));

		// results:
		xml.append(newLine).append(getResults(job, false));

		// errorSummary:
		if (job.getErrorSummary() != null)
			xml.append(newLine).append(getErrorSummary(job.getErrorSummary(), false));

		// jobInfo:
		if (job.getJobInfo() != null)
			xml.append(newLine).append(getJobInfo(job));

		tabPrefix = "";
		return xml.append("\n</job>").toString();
	}

	@Override
	public String getJobRef(final UWSJob job, final UWSUrl jobsListUrl){
		String url = null;
		if (jobsListUrl != null){
			jobsListUrl.setJobId(job.getJobId());
			url = jobsListUrl.getRequestURL();
		}

		StringBuffer xml = new StringBuffer("<jobref id=\"");

		// [MANDATORY] Set the job ID as an attribute:
		xml.append(escapeXMLAttribute(job.getJobId())).append('"');

		/* [OPTIONAL] Set the XLink attributes. If no URL is available for this
		 * Job reference, none is written here: */
		if (url != null)
			xml.append(" xlink:type=\"simple\" xlink:href=\"").append(escapeXMLAttribute(url)).append('"');

		xml.append('>');

		// [MANDATORY] Append the execution phase:
		xml.append("\n\t\t").append(getPhase(job, false));

		// [OPTIONAL] Append the RUN ID (name/label of the job set by the user), if any:
		if (job.getRunId() != null)
			xml.append("\n\t\t").append(getRunID(job, false));

		// [OPTIONAL] Append the job owner, if any:
		if (job.getOwner() != null)
			xml.append("\n\t\t").append(getOwnerID(job, false));

		// [OPTIONAL] Append the creation time:
		xml.append("\n\t\t").append(getCreationTime(job, false));

		xml.append("\n\t</jobref>");

		return xml.toString();
	}

	@Override
	public String getJobID(final UWSJob job, final boolean root){
		return (new StringBuffer(root ? getHeader() : "")).append("<jobId").append(getUWSNamespace(root)).append('>').append(escapeXMLData(job.getJobId())).append("</jobId>").toString();
	}

	@Override
	public String getRunID(final UWSJob job, final boolean root){
		if (job.getRunId() != null){
			StringBuffer xml = new StringBuffer(root ? getHeader() : "");
			xml.append("<runId").append(getUWSNamespace(root));
			xml.append('>').append(escapeXMLData(job.getRunId())).append("</runId>");
			return xml.toString();
		}else
			return "";
	}

	@Override
	public String getOwnerID(final UWSJob job, final boolean root){
		StringBuffer xml = new StringBuffer(root ? getHeader() : "");
		xml.append("<ownerId").append(getUWSNamespace(root));
		if (job.getOwner() == null)
			xml.append(" xsi:nil=\"true\" />");
		else
			xml.append('>').append(escapeXMLData(job.getOwner().getPseudo())).append("</ownerId>");
		return xml.toString();
	}

	@Override
	public String getPhase(final UWSJob job, final boolean root){
		return (new StringBuffer(root ? getHeader() : "")).append("<phase").append(getUWSNamespace(root)).append('>').append(job.getPhase()).append("</phase>").toString();
	}

	@Override
	public String getQuote(final UWSJob job, final boolean root){
		StringBuffer xml = new StringBuffer(root ? getHeader() : "");
		xml.append("<quote").append(getUWSNamespace(root));
		if (job.getStartTime() == null || job.getQuote() <= 0)
			xml.append(" xsi:nil=\"true\" />");
		else{
			long quoteTime = job.getStartTime().getTime() + (1000 * job.getQuote());
			xml.append('>').append(ISO8601Format.format(quoteTime)).append("</quote>");
		}
		return xml.toString();
	}

	@Override
	public String getCreationTime(final UWSJob job, final boolean root){
		return (new StringBuffer(root ? getHeader() : "")).append("<creationTime").append(getUWSNamespace(root)).append('>').append(ISO8601Format.format(job.getCreationTime())).append("</creationTime>").toString();
	}

	@Override
	public String getStartTime(final UWSJob job, final boolean root){
		StringBuffer xml = new StringBuffer(root ? getHeader() : "");
		xml.append("<startTime").append(getUWSNamespace(root));
		if (job.getStartTime() == null)
			xml.append(" xsi:nil=\"true\" />");
		else
			xml.append('>').append(ISO8601Format.format(job.getStartTime())).append("</startTime>");
		return xml.toString();
	}

	@Override
	public String getEndTime(final UWSJob job, final boolean root){
		StringBuffer xml = new StringBuffer(root ? getHeader() : "");
		xml.append("<endTime").append(getUWSNamespace(root));
		if (job.getEndTime() == null)
			xml.append(" xsi:nil=\"true\" />");
		else
			xml.append('>').append(ISO8601Format.format(job.getEndTime())).append("</endTime>");
		return xml.toString();
	}

	@Override
	public String getDestructionTime(final UWSJob job, final boolean root){
		StringBuffer xml = new StringBuffer(root ? getHeader() : "");
		xml.append("<destruction").append(getUWSNamespace(root));
		if (job.getDestructionTime() == null)
			xml.append(" xsi:nil=\"true\" />");
		else
			xml.append('>').append(ISO8601Format.format(job.getDestructionTime())).append("</destruction>");
		return xml.toString();
	}

	@Override
	public String getExecutionDuration(final UWSJob job, final boolean root){
		return (new StringBuffer(root ? getHeader() : "")).append("<executionDuration").append(getUWSNamespace(root)).append('>').append(job.getExecutionDuration()).append("</executionDuration>").toString();
	}

	@Override
	public String getErrorSummary(final ErrorSummary error, final boolean root){
		if (error != null){
			StringBuffer xml = new StringBuffer(root ? getHeader() : "");
			xml.append(tabPrefix).append("<errorSummary").append(getUWSNamespace(root));
			xml.append(" type=\"").append(error.getType()).append('"').append(" hasDetail=\"").append(error.hasDetail()).append("\">");
			xml.append("\n\t").append(tabPrefix).append("<message>").append(escapeXMLData(error.getMessage())).append("</message>");
			xml.append('\n').append(tabPrefix).append("</errorSummary>");
			return xml.toString();
		}else
			return "";
	}

	@Override
	public String getAdditionalParameters(final UWSJob job, final boolean root){
		StringBuffer xml = new StringBuffer(root ? getHeader() : "");
		xml.append(tabPrefix).append("<parameters").append(getUWSNamespace(root)).append(">");
		String newLine = "\n\t" + tabPrefix;
		for(String paramName : job.getAdditionalParameters())
			xml.append(newLine).append(getAdditionalParameter(paramName, job.getAdditionalParameterValue(paramName), false));
		xml.append('\n').append(tabPrefix).append("</parameters>");
		return xml.toString();
	}

	@Override
	public String getAdditionalParameter(final String paramName, final Object paramValue, final boolean root){
		if (paramName != null && paramValue != null){
			// If ROOT, just the value must be returned:
			if (root){
				if (paramValue.getClass().isArray()){
					StringBuffer buf = new StringBuffer();
					for(Object o : (Object[])paramValue){
						if (buf.length() > 0)
							buf.append(';');
						buf.append(o.toString());
					}
					return buf.toString();
				}else
					return paramValue.toString();
			}
			// OTHERWISE, return the XML description:
			else{
				StringBuffer buf = new StringBuffer();
				// if array (=> multiple occurrences of the parameter), each item must be one individual parameter:
				if (paramValue.getClass().isArray()){
					for(Object o : (Object[])paramValue){
						if (buf.length() > 0)
							buf.append("\n\t").append(tabPrefix);
						buf.append(getAdditionalParameter(paramName, o, root));
					}
				}
				// otherwise, just return the XML parameter description:
				else{
					buf.append("<parameter").append(getUWSNamespace(root)).append(" id=\"").append(escapeXMLAttribute(paramName)).append('"');

					// set if it is an uploaded file:
					if (paramValue instanceof UploadFile)
						buf.append(" byReference=\"true");

					/*
					 * Note:
					 *   The attribute isPost is not supported in this library.
					 *   This information is not stored by the UWS Library and
					 *   so is never reported in the XML serialization of the
					 *   job. Besides, this attribute is optional.
					 */

					buf.append('>').append(escapeXMLData(paramValue.toString())).append("</parameter>");
				}
				return buf.toString();
			}
		}
		// If NO VALUE or NO NAME, return an empty string:
		else
			return "";
	}

	@Override
	public String getResults(final UWSJob job, final boolean root){
		StringBuffer xml = new StringBuffer(root ? getHeader() : "");
		xml.append(tabPrefix).append("<results").append(getUWSNamespace(root)).append(">");

		Iterator<Result> it = job.getResults();
		String newLine = "\n\t" + tabPrefix;
		while(it.hasNext())
			xml.append(newLine).append(getResult(it.next(), false));
		xml.append('\n').append(tabPrefix).append("</results>");
		return xml.toString();
	}

	@Override
	public String getResult(final Result result, final boolean root){
		StringBuffer xml = new StringBuffer(root ? getHeader() : "");
		xml.append("<result").append(getUWSNamespace(root)).append(" id=\"").append(escapeXMLAttribute(result.getId())).append('"');

		/* The XLink attributes are optional. So if no URL is available, none
		 * will be written here: */
		if (result.getHref() != null){
			xml.append(" xlink:type=\"").append((result.getType() == null) ? "simple" : escapeXMLAttribute(result.getType())).append('"');
			xml.append(" xlink:href=\"").append(escapeXMLAttribute(result.getHref())).append('"');
		}

<<<<<<< HEAD
		/* NOTE: THE FOLLOWING ATTRIBUTES MAY PROVIDE USEFUL INFORMATION TO USERS, BUT THEY ARE NOT ALLOWED BY THE CURRENT UWS STANDARD.
		 *       HOWEVER, IF, ONE DAY, THEY ARE, THE FOLLOWING LINES SHOULD BE UNCOMNENTED.
		 *
		 * if (result.getMimeType() != null)
		 * 	xml.append(" mime=\"").append(escapeXMLAttribute(result.getMimeType())).append("\"");
		 * if (result.getSize() >= 0)
		 * 	xml.append(" size=\"").append(result.getSize()).append("\"");
		 */
=======
		// Append the MIME type, if any:
		if (result.getMimeType() != null)
			xml.append(" mime-type=\"").append(escapeXMLAttribute(result.getMimeType())).append('"');

		// Append the result size (in bytes), if any:
		if (result.getSize() >= 0)
			xml.append(" size=\"").append(result.getSize()).append('"');
>>>>>>> 6fb87a7d

		return xml.append(" />").toString();
	}

	/**
	 * Serialize into XML the {@link JobInfo} of the given job, if any.
<<<<<<< HEAD
	 * 
=======
	 *
>>>>>>> 6fb87a7d
	 * <p><b>Important note:</b>
	 * 	By default, this function wrap the XML content returned by
	 * 	{@link JobInfo#getXML(String)} inside an XML node "jobInfo".
	 * 	To change this behavior, you should overwrite this function.
	 * </p>
<<<<<<< HEAD
	 * 
	 * @param job	The job whose the jobInfo must be serialized into XML.
	 * 
	 * @return	The XML serialization of the given job's jobInfo,
	 *        	or an empty string if the given job has no jobInfo.
	 * 
=======
	 *
	 * @param job	The job whose the jobInfo must be serialized into XML.
	 *
	 * @return	The XML serialization of the given job's jobInfo,
	 *        	or an empty string if the given job has no jobInfo.
	 *
>>>>>>> 6fb87a7d
	 * @since 4.2
	 */
	public String getJobInfo(final UWSJob job) throws UWSException{
		if (job.getJobInfo() != null){
			StringBuffer xml = new StringBuffer();
			xml.append(tabPrefix).append("<jobInfo>");
			xml.append("\n\t").append(tabPrefix).append(job.getJobInfo().getXML("\n\t" + tabPrefix));
			xml.append('\n').append(tabPrefix).append("</jobInfo>");
			return xml.toString();
		}else
			return "";
	}

	/* ************** */
	/* ESCAPE METHODS */
	/* ************** */
	/**
	 * Escapes the content of a node (data between the open and the close tags).
	 *
	 * @param data	Data to escape.
	 *
	 * @return		Escaped data.
	 */
	public static String escapeXMLData(final String data){
		StringBuffer encoded = new StringBuffer();
		for(int i = 0; i < data.length(); i++){
			char c = data.charAt(i);
			switch(c){
				case '&':
					encoded.append("&amp;");
					break;
				case '<':
					encoded.append("&lt;");
					break;
				case '>':
					encoded.append("&gt;");
					break;
				default:
					encoded.append(ensureLegalXml(c));
			}
		}
		return encoded.toString();
	}

	/**
	 * Escapes the given value of an XML attribute.
	 *
	 * @param value	Value of an XML attribute.
	 *
	 * @return		The escaped value.
	 */
	public static String escapeXMLAttribute(final String value){
		StringBuffer encoded = new StringBuffer();
		for(int i = 0; i < value.length(); i++){
			char c = value.charAt(i);
			switch(c){
				case '&':
					encoded.append("&amp;");
					break;
				case '<':
					encoded.append("&lt;");
					break;
				case '>':
					encoded.append("&gt;");
					break;
				case '"':
					encoded.append("&quot;");
					break;
				default:
					encoded.append(ensureLegalXml(c));
			}
		}
		return encoded.toString();
	}

	/**
	 * Escapes the given URL.
	 *
	 * @param url	URL to escape.
	 *
	 * @return		The escaped URL.
	 *
	 * @see URLEncoder
	 * @see #escapeXMLAttribute(String)
	 */
	public static String escapeURL(final String url){
		try{
			return URLEncoder.encode(url, "UTF-8");
		}catch(UnsupportedEncodingException e){
			return escapeXMLAttribute(url);
		}
	}

	/**
	 * <p>Returns a legal XML character corresponding to an input character.
	 * Certain characters are simply illegal in XML (regardless of encoding).
	 * If the input character is legal in XML, it is returned;
	 * otherwise some other weird but legal character
	 * (currently the inverted question mark, "\u00BF") is returned instead.</p>
<<<<<<< HEAD
	 * 
=======
	 *
>>>>>>> 6fb87a7d
	 * <p><i>Note:
	 * 	copy of the STILTS VOSerializer.ensureLegalXml(char) function.
	 * </i></p>
	 *
	 * @param   c  input character
	 * @return  legal XML character, <code>c</code> if possible
	 *
	 * @since 4.1
	 */
	public static char ensureLegalXml(char c){
		return ((c >= '\u0020' && c <= '\uD7FF') || (c >= '\uE000' && c <= '\uFFFD') || ((c) == 0x09 || (c) == 0x0A || (c) == 0x0D)) ? c : '\u00BF';
	}

	/** Regular expression for the first character of a valid XML node name.
	 * <p><i>Note:
	 * 	This rule comes from the XML 1.1 standard by the W3C:
	 * 		<a href="https://www.w3.org/TR/2006/REC-xml11-20060816/#NT-NameStartChar">https://www.w3.org/TR/2006/REC-xml11-20060816/#NT-NameStartChar</a>
	 * </i></p>
	 * @since 4.2 */
	private final static String XML_START_NODE_NAME_REGEX = ":A-Z_a-z\\xC0-\\xD6\\xD8-\\xF6\\xF8-\\x{2FF}\\x{370}-\\x{37D}\\x{37F}-\\u1FFF\\u200C-\\u200D\\u2070-\\u218F\\u2C00-\\u2FEF\\u3001-\\uD7FF\\uF900-\\uFDCF\\uFDF0-\\uFFFD\\x{10000}-\\x{EFFFF}";

	/**
	 * Regular expression of a whole valid XML node name.
	 * <p><i>Note:
	 * 	This rule comes from the XML 1.1 standard by the W3C:
	 * 		<a href="https://www.w3.org/TR/2006/REC-xml11-20060816/#NT-Name">https://www.w3.org/TR/2006/REC-xml11-20060816/#NT-Name</a>
	 * </i></p>
	 * @since 4.2 */
	private final static String XML_NODE_NAME_REGEX = "[" + XML_START_NODE_NAME_REGEX + "][" + XML_START_NODE_NAME_REGEX + "\\-.0-9\\xB7\\u0300-\\u036F\\u203F-\\u2040]*";

	/**
	 * Determine whether the given name is a valid XML node name
	 * according to the W3C (XML 1.1).
<<<<<<< HEAD
	 * 
=======
	 *
>>>>>>> 6fb87a7d
	 * <p><i>Note:
	 * 	In addition of validating the given name against the regular expression
	 * 	provided by the W3C (see {@link #XML_NODE_NAME_REGEX}), this function
	 * 	ensures the given name does not start with "XML" according to the
	 * 	following W3C note:
	 * 		<a href="https://www.w3.org/TR/2006/REC-xml11-20060816/#dt-name">https://www.w3.org/TR/2006/REC-xml11-20060816/#dt-name</a>
	 * </i></p>
<<<<<<< HEAD
	 * 
	 * @param nodeName	XML node name to test.
	 * 
	 * @return	<code>true</code> if the given node name is valid,
	 *        	<code>false</code> otherwise.
	 * 
=======
	 *
	 * @param nodeName	XML node name to test.
	 *
	 * @return	<code>true</code> if the given node name is valid,
	 *        	<code>false</code> otherwise.
	 *
>>>>>>> 6fb87a7d
	 * @since 4.2
	 */
	public static boolean isValidXMLNodeName(final String nodeName){
		return nodeName.matches(XML_NODE_NAME_REGEX) && !nodeName.toLowerCase().startsWith("xml");
	}

}<|MERGE_RESOLUTION|>--- conflicted
+++ resolved
@@ -15,13 +15,8 @@
  *
  * You should have received a copy of the GNU Lesser General Public License
  * along with UWSLibrary.  If not, see <http://www.gnu.org/licenses/>.
-<<<<<<< HEAD
- * 
- * Copyright 2012-2017 - UDS/Centre de Données astronomiques de Strasbourg (CDS),
-=======
  *
  * Copyright 2012-2018 - UDS/Centre de Données astronomiques de Strasbourg (CDS),
->>>>>>> 6fb87a7d
  *                       Astronomisches Rechen Institut (ARI)
  */
 
@@ -36,10 +31,7 @@
 import uws.job.Result;
 import uws.job.UWSJob;
 import uws.job.jobInfo.JobInfo;
-<<<<<<< HEAD
-=======
 import uws.job.serializer.filter.JobListRefiner;
->>>>>>> 6fb87a7d
 import uws.job.user.JobOwner;
 import uws.service.UWS;
 import uws.service.UWSUrl;
@@ -49,11 +41,7 @@
  * Lets serializing any UWS resource in XML.
  *
  * @author Gr&eacute;gory Mantelet (CDS;ARI)
-<<<<<<< HEAD
- * @version 4.2 (06/2017)
-=======
  * @version 4.3 (03/2018)
->>>>>>> 6fb87a7d
  */
 public class XMLSerializer extends UWSSerializer {
 	private static final long serialVersionUID = 1L;
@@ -107,20 +95,12 @@
 	/**
 	 * Gets the XML file header (xml version, encoding and the xslt
 	 * style-sheet link if any).
-<<<<<<< HEAD
-	 * 
-=======
-	 *
->>>>>>> 6fb87a7d
+	 *
 	 * <p>
 	 * 	It is always called by the implementation of the UWSSerializer functions
 	 * 	if their boolean parameter (<i>root</i>) is <i>true</i>.
 	 * </p>
-<<<<<<< HEAD
-	 * 
-=======
-	 *
->>>>>>> 6fb87a7d
+	 *
 	 * @return	The XML file header.
 	 */
 	public String getHeader(){
@@ -133,11 +113,7 @@
 	/**
 	 * Gets all UWS namespaces declarations needed for an XML representation of
 	 * a UWS object.
-<<<<<<< HEAD
-	 * 
-=======
-	 *
->>>>>>> 6fb87a7d
+	 *
 	 * @return	The UWS namespaces: <br /> (i.e. <i>= "xmlns:uws=[...]
 	 *        	xmlns:xlink=[...] xmlns:xs=[...] xmlns:xsi=[...]
 	 *        	xsi:schemaLocation=[...]"</i>).
@@ -152,17 +128,10 @@
 	 * @param root	<i>false</i> if the attribute to serialize will be included
 	 * 				in a top level serialization (for a job attribute: job),
 	 *            	<i>true</i> otherwise.
-<<<<<<< HEAD
-	 * 
+	 *
 	 * @return		"" if <i>root</i> is <i>false</i>, " "+UWSNamespace
 	 *        		otherwise.
-	 * 
-=======
-	 *
-	 * @return		"" if <i>root</i> is <i>false</i>, " "+UWSNamespace
-	 *        		otherwise.
-	 *
->>>>>>> 6fb87a7d
+	 *
 	 * @see #getUWSNamespace()
 	 */
 	protected final String getUWSNamespace(boolean root){
@@ -509,16 +478,6 @@
 			xml.append(" xlink:href=\"").append(escapeXMLAttribute(result.getHref())).append('"');
 		}
 
-<<<<<<< HEAD
-		/* NOTE: THE FOLLOWING ATTRIBUTES MAY PROVIDE USEFUL INFORMATION TO USERS, BUT THEY ARE NOT ALLOWED BY THE CURRENT UWS STANDARD.
-		 *       HOWEVER, IF, ONE DAY, THEY ARE, THE FOLLOWING LINES SHOULD BE UNCOMNENTED.
-		 *
-		 * if (result.getMimeType() != null)
-		 * 	xml.append(" mime=\"").append(escapeXMLAttribute(result.getMimeType())).append("\"");
-		 * if (result.getSize() >= 0)
-		 * 	xml.append(" size=\"").append(result.getSize()).append("\"");
-		 */
-=======
 		// Append the MIME type, if any:
 		if (result.getMimeType() != null)
 			xml.append(" mime-type=\"").append(escapeXMLAttribute(result.getMimeType())).append('"');
@@ -526,38 +485,24 @@
 		// Append the result size (in bytes), if any:
 		if (result.getSize() >= 0)
 			xml.append(" size=\"").append(result.getSize()).append('"');
->>>>>>> 6fb87a7d
 
 		return xml.append(" />").toString();
 	}
 
 	/**
 	 * Serialize into XML the {@link JobInfo} of the given job, if any.
-<<<<<<< HEAD
-	 * 
-=======
-	 *
->>>>>>> 6fb87a7d
+	 *
 	 * <p><b>Important note:</b>
 	 * 	By default, this function wrap the XML content returned by
 	 * 	{@link JobInfo#getXML(String)} inside an XML node "jobInfo".
 	 * 	To change this behavior, you should overwrite this function.
 	 * </p>
-<<<<<<< HEAD
-	 * 
+	 *
 	 * @param job	The job whose the jobInfo must be serialized into XML.
-	 * 
+	 *
 	 * @return	The XML serialization of the given job's jobInfo,
 	 *        	or an empty string if the given job has no jobInfo.
-	 * 
-=======
-	 *
-	 * @param job	The job whose the jobInfo must be serialized into XML.
-	 *
-	 * @return	The XML serialization of the given job's jobInfo,
-	 *        	or an empty string if the given job has no jobInfo.
-	 *
->>>>>>> 6fb87a7d
+	 *
 	 * @since 4.2
 	 */
 	public String getJobInfo(final UWSJob job) throws UWSException{
@@ -657,11 +602,7 @@
 	 * If the input character is legal in XML, it is returned;
 	 * otherwise some other weird but legal character
 	 * (currently the inverted question mark, "\u00BF") is returned instead.</p>
-<<<<<<< HEAD
-	 * 
-=======
-	 *
->>>>>>> 6fb87a7d
+	 *
 	 * <p><i>Note:
 	 * 	copy of the STILTS VOSerializer.ensureLegalXml(char) function.
 	 * </i></p>
@@ -695,11 +636,7 @@
 	/**
 	 * Determine whether the given name is a valid XML node name
 	 * according to the W3C (XML 1.1).
-<<<<<<< HEAD
-	 * 
-=======
-	 *
->>>>>>> 6fb87a7d
+	 *
 	 * <p><i>Note:
 	 * 	In addition of validating the given name against the regular expression
 	 * 	provided by the W3C (see {@link #XML_NODE_NAME_REGEX}), this function
@@ -707,21 +644,12 @@
 	 * 	following W3C note:
 	 * 		<a href="https://www.w3.org/TR/2006/REC-xml11-20060816/#dt-name">https://www.w3.org/TR/2006/REC-xml11-20060816/#dt-name</a>
 	 * </i></p>
-<<<<<<< HEAD
-	 * 
+	 *
 	 * @param nodeName	XML node name to test.
-	 * 
+	 *
 	 * @return	<code>true</code> if the given node name is valid,
 	 *        	<code>false</code> otherwise.
-	 * 
-=======
-	 *
-	 * @param nodeName	XML node name to test.
-	 *
-	 * @return	<code>true</code> if the given node name is valid,
-	 *        	<code>false</code> otherwise.
-	 *
->>>>>>> 6fb87a7d
+	 *
 	 * @since 4.2
 	 */
 	public static boolean isValidXMLNodeName(final String nodeName){
