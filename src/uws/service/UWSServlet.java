package uws.service;

/*
 * This file is part of UWSLibrary.
 *
 * UWSLibrary is free software: you can redistribute it and/or modify
 * it under the terms of the GNU Lesser General Public License as published by
 * the Free Software Foundation, either version 3 of the License, or
 * (at your option) any later version.
 *
 * UWSLibrary is distributed in the hope that it will be useful,
 * but WITHOUT ANY WARRANTY; without even the implied warranty of
 * MERCHANTABILITY or FITNESS FOR A PARTICULAR PURPOSE.  See the
 * GNU Lesser General Public License for more details.
 *
 * You should have received a copy of the GNU Lesser General Public License
 * along with UWSLibrary.  If not, see <http://www.gnu.org/licenses/>.
<<<<<<< HEAD
 * 
=======
 *
>>>>>>> 6fb87a7d
 * Copyright 2012-2017 - UDS/Centre de Données astronomiques de Strasbourg (CDS),
 *                       Astronomisches Rechen Institut (ARI)
 */

import java.io.File;
import java.io.IOException;
import java.io.InputStream;
import java.io.PrintWriter;
import java.util.ArrayList;
import java.util.HashMap;
import java.util.Iterator;
import java.util.LinkedHashMap;
import java.util.List;
import java.util.Map;

import javax.servlet.ServletConfig;
import javax.servlet.ServletException;
import javax.servlet.ServletRequest;
import javax.servlet.ServletResponse;
import javax.servlet.http.HttpServlet;
import javax.servlet.http.HttpServletRequest;
import javax.servlet.http.HttpServletResponse;

import uws.AcceptHeader;
import uws.UWSException;
import uws.UWSExceptionFactory;
import uws.UWSToolBox;
import uws.job.ErrorSummary;
import uws.job.JobList;
import uws.job.JobThread;
import uws.job.Result;
import uws.job.UWSJob;
import uws.job.jobInfo.JobInfo;
import uws.job.parameters.DestructionTimeController;
import uws.job.parameters.DestructionTimeController.DateField;
import uws.job.parameters.ExecutionDurationController;
import uws.job.parameters.InputParamController;
import uws.job.parameters.UWSParameters;
import uws.job.serializer.JSONSerializer;
import uws.job.serializer.UWSSerializer;
import uws.job.serializer.XMLSerializer;
import uws.job.serializer.filter.JobListRefiner;
import uws.job.user.JobOwner;
import uws.service.actions.JobSummary;
import uws.service.actions.UWSAction;
import uws.service.backup.UWSBackupManager;
import uws.service.error.DefaultUWSErrorWriter;
import uws.service.error.ServiceErrorWriter;
import uws.service.file.LocalUWSFileManager;
import uws.service.file.UWSFileManager;
import uws.service.log.DefaultUWSLog;
import uws.service.log.UWSLog;
import uws.service.log.UWSLog.LogLevel;
import uws.service.request.RequestParser;
import uws.service.request.UWSRequestParser;
import uws.service.request.UploadFile;
import uws.service.wait.BlockingPolicy;

/**
 * <p>
 * 	This servlet lets initialize and manage a web service implementing the UWS pattern.
 * 	That's to say all methods and functionalities of a UWS are already implemented. All you have to
 * 	do is to initialize and maybe to customize your UWS.
 * </p>
 *
 * <h3>UWS Definition</h3>
 * <p>
 * 	To create a such servlet, you have to extend this class. Once done, only two functions must be
 * 	implemented: {@link #createJob(HttpServletRequest, JobOwner)} and {@link #initUWS()}.
 * </p>
 * <p>
 * 	The first one will be called by the library each time a job must be created. All the job parameters
 * 	given by the user and the identity of the user are given in the arguments. You just have to return
 * 	an appropriate instance of a job using all these information.
 * </p>
 * <p>
 * 	{@link #initUWS()} must contain at least one line: the creation of a job list. For instance:
 * </p>
 * <code>
 * 	addJobList(new JobList&lt;MyJob&gt;("jlName"));
 * </code>
 * <p>The below code show an example of usage of this class:</p>
 * <pre>
 * public class MyUWSServlet extends UWSServlet {
 *
 * 	// Initialize the UWS service by creating at least one job list.
 * 	public void initUWS() throws UWSException {
 * 		addJobList(new JobList("jobList"));
 * 	}
<<<<<<< HEAD
 * 
=======
 *
>>>>>>> 6fb87a7d
 * 	// Create the job process corresponding to the job to execute ; generally, the process identification can be merely done by checking the job list name.
 * 	public JobThread createJobThread(UWSJob job) throws UWSException {
 * 		if (job.getJobList().getName().equals("jobList"))
 * 			return new MyJobThread(job);
 * 		else
 * 			throw new UWSException("Impossible to create a job inside the jobs list \"" + job.getJobList().getName() + "\" !");
 * 	}
 * }
 * </pre>
 * <p>
 * 	The name and the description of the UWS may be specified in the web.xml file as init-param of the servlet:
 * 	<code>name</code> and <code>description</code>. The other way is to directly set the corresponding
 * 	attributes: {@link #name} and {@link #description}.
 * </p>
 *
 * <p><i>Note:
 * 	If any error occurs while the initialization or the creation of a {@link UWSServlet} instance, a {@link ServletException}
 * 	will be thrown with a basic message dedicated to the service users. This basic and non-informative message is
 * 	obviously not intended to the administrator which will be able to get the reason of the failure
 * 	(with a stack trace when available) in the log files.
 * </i></p>
 *
 * <h3>UWS customization</h3>
 * <p>
 * 	As for the classic HTTP servlets, this servlet has one method for each method of the implemented protocol.
 * 	Thus, you have one function for the "add job" action, another one for the "get job list" action, ...
 * 	These functions are:
 * </p>
 * <ul>
 * 	<li>{@link #doAddJob(UWSUrl, HttpServletRequest, HttpServletResponse, JobOwner)}</li>
 * 	<li>{@link #doDestroyJob(UWSUrl, HttpServletRequest, HttpServletResponse, JobOwner)}</li>
 * 	<li>{@link #doGetJobParam(UWSUrl, HttpServletRequest, HttpServletResponse, JobOwner)}</li>
 * 	<li>{@link #doJobSummary(UWSUrl, HttpServletRequest, HttpServletResponse, JobOwner)}</li>
 * 	<li>{@link #doListJob(UWSUrl, HttpServletRequest, HttpServletResponse, JobOwner)}</li>
 * 	<li>{@link #doSetJobParam(UWSUrl, HttpServletRequest, HttpServletResponse, JobOwner)}</li>
 * </ul>
 * <p>
 * 	They are all already implemented following their definition in the IVOA document. However,
 * 	if needed, they can be overridden in order to do your own actions.
 * </p>
 * <p>
 * 	Besides, the classic HTTP servlet methods (i.e. {@link #doGet(HttpServletRequest, HttpServletResponse)}, {@link #doPost(HttpServletRequest, HttpServletResponse)}, ...)
 * 	are called normally if none of the UWS actions match to the received HTTP request.
 * 	So, they can be overridden as in any HTTP servlet.
 * </p>
 *
 * @author Gr&eacute;gory Mantelet (CDS;ARI)
<<<<<<< HEAD
 * @version 4.2 (06/2017)
=======
 * @version 4.3 (11/2017)
>>>>>>> 6fb87a7d
 */
public abstract class UWSServlet extends HttpServlet implements UWS, UWSFactory {
	private static final long serialVersionUID = 1L;

	/** Name of this UWS. */
	protected String name = null;

	/** Description of this UWS. */
	protected String description = null;

	/** List of all managed jobs lists. <i>(it is a LinkedHashMap so that jobs lists are ordered by insertion)</i> */
	private Map<String,JobList> mapJobLists;

	/** List of available serializers. */
	private Map<String,UWSSerializer> serializers;

	/** The MIME type of the default serialization format. */
	protected String defaultSerializer = null;

	/** The object to use to extract the user ID from the received request. */
	protected UserIdentifier userIdentifier = null;

	/** The "interpreter" of UWS URLs. */
	private UWSUrl urlInterpreter = null;

	/** List of all expected additional parameters. */
	protected final ArrayList<String> expectedAdditionalParams = new ArrayList<String>(10);

	/** List the controllers of all the input parameters. See {@link UWSParameters} and {@link InputParamController} for more details. */
	protected final HashMap<String,InputParamController> inputParamControllers = new HashMap<String,InputParamController>(10);

	/** Lets managing all UWS files (i.e. log, result, backup, ...). */
	private UWSFileManager fileManager = null;

	/** Lets saving and/or restoring the whole UWS.  */
	protected UWSBackupManager backupManager;

	/** Lets logging info/debug/warnings/errors about this UWS. */
	protected UWSLog logger;

	/** Lets extract all parameters from an HTTP request, whatever is its content-type.
	 * @since 4.1*/
	protected RequestParser requestParser;

	/** Lets writing/formatting any exception/throwable in a HttpServletResponse. */
	protected ServiceErrorWriter errorWriter;

	/**
	 * Strategy to use for the blocking/wait process concerning the
	 * {@link #doJobSummary(UWSUrl, HttpServletRequest, HttpServletResponse, JobOwner)}
	 * action.
	 * <p>
	 * 	If NULL, the standard strategy will be used: wait exactly the time asked
	 * 	by the user (or indefinitely if none is specified).
	 * </p>
	 * @since 4.3 */
	protected BlockingPolicy waitPolicy = null;

	@Override
	public final void init(ServletConfig config) throws ServletException{
		super.init(config);
	}

	@Override
	public final void init() throws ServletException{
		final String INIT_ERROR_MSG = "UWS initialization ERROR! Contact the administrator of the service to figure out the failure.";

		// Set the general information about this UWS:
		name = getServletConfig().getInitParameter("name");
		description = getServletConfig().getInitParameter("description");

		// Set the file manager to use:
		try{
			fileManager = createFileManager();
			if (fileManager == null)
				throw new ServletException(INIT_ERROR_MSG);
		}catch(UWSException ue){
			throw new ServletException(INIT_ERROR_MSG, ue);
		}

		// Set the logger:
		logger = new DefaultUWSLog(this);
		errorWriter = new DefaultUWSErrorWriter(logger);

		// Set the request parser:
		try{
			requestParser = createRequestParser(fileManager);
		}catch(UWSException ue){
			logger.logUWS(LogLevel.FATAL, null, "INIT", "Can't create a request parser!", ue);
			throw new ServletException(INIT_ERROR_MSG, ue);
		}

		// Initialize the list of jobs:
		mapJobLists = new LinkedHashMap<String,JobList>();

		// Initialize the list of available serializers:
		serializers = new HashMap<String,UWSSerializer>();
		addSerializer(new XMLSerializer());
		addSerializer(new JSONSerializer());

		try{
			// Initialize the service:
			initUWS();

			// Log the successful initialization:
			logger.logUWS(LogLevel.INFO, this, "INIT", "UWS successfully initialized.", null);

		}catch(UWSException ue){
			logger.logUWS(LogLevel.FATAL, null, "INIT", "Can't execute the custom initialization of this UWS service (UWSServlet.initUWS())!", ue);
			throw new ServletException(INIT_ERROR_MSG);
		}
	}

	public abstract void initUWS() throws UWSException;

	@Override
	public void destroy(){
		// Backup all jobs:
		/* Jobs are backuped now so that running jobs are set back to the PENDING phase in the backup.
		 * Indeed, the "stopAll" operation of the ExecutionManager may fail and would set the phase to ERROR
		 * for the wrong reason. */
		if (backupManager != null){
			// save all jobs:
			backupManager.setEnabled(true);
			backupManager.saveAll();
			// stop the automatic backup, if there is one:
			backupManager.setEnabled(false);
		}

		// Stop all jobs and stop watching for the jobs' destruction:
		for(JobList jl : mapJobLists.values()){
			jl.getExecutionManager().stopAll();
			jl.getDestructionManager().stop();
		}

		// Just in case that previous clean "stop"s did not work, try again an interruption for all running threads:
		/* note: timers are not part of this ThreadGroup and so, they won't be affected by this function call. */
		JobThread.tg.interrupt();

		// Log the service is stopped:
		if (logger != null)
			logger.logUWS(LogLevel.INFO, this, "STOP", "UWS Service \"" + getName() + "\" stopped!", null);

		// Default destroy function:
		super.destroy();
	}

	public UWSFileManager createFileManager() throws UWSException{
		UWSFileManager fm = null;
		String rootPath = getServletConfig().getInitParameter("rootDirectory");
		if (rootPath == null || rootPath.trim().isEmpty())
			rootPath = ((name != null && !name.trim().isEmpty()) ? name.replaceAll("/", "_") : "") + "_files";
		if (rootPath.startsWith("/"))
			fm = new LocalUWSFileManager(new File(rootPath));
		else
			fm = new LocalUWSFileManager(new File(getServletContext().getRealPath("/" + rootPath)));
		return fm;
	}

	@Override
	public UWSFileManager getFileManager(){
		return fileManager;
	}

	@Override
	public RequestParser getRequestParser(){
		return requestParser;
	}

	@Override
	public final void service(ServletRequest req, ServletResponse resp) throws ServletException, IOException{
		super.service(req, resp);
	}

	protected static String lastRequestID = null;

	protected synchronized String generateRequestID(final HttpServletRequest request){
		String id;
		do{
			id = System.currentTimeMillis() + "";
		}while(lastRequestID != null && lastRequestID.startsWith(id));
		lastRequestID = id;
		return id;
	}

	@Override
	protected final void service(HttpServletRequest req, HttpServletResponse resp) throws ServletException, IOException{
		String uwsAction = null;
		JobOwner user = null;

		// Generate a unique ID for this request execution (for log purpose only):
		final String reqID = generateRequestID(req);
		req.setAttribute(UWS.REQ_ATTRIBUTE_ID, reqID);

		// Extract all parameters:
		try{
			req.setAttribute(UWS.REQ_ATTRIBUTE_PARAMETERS, requestParser.parse(req));
		}catch(UWSException ue){
			logger.log(LogLevel.WARNING, "REQUEST_PARSER", "Can not extract the HTTP request parameters!", ue);
		}

		// Log the reception of the request:
		logger.logHttp(LogLevel.INFO, req, reqID, null, null);

		try{
			String method = req.getMethod();

			// Create a URL interpreter if needed:
			if (urlInterpreter == null)
				setUrlInterpreter(new UWSUrl(req));

			// Update the UWS URL interpreter:
			UWSUrl requestUrl = new UWSUrl(this.urlInterpreter);
			requestUrl.load(req);

			// Identify the user:
			user = UWSToolBox.getUser(req, userIdentifier);

			// Set the character encoding:
			resp.setCharacterEncoding(UWSToolBox.DEFAULT_CHAR_ENCODING);

			// METHOD GET:
			if (method.equals("GET")){
				// HOME PAGE:
				if (!requestUrl.hasJobList()){
					uwsAction = UWSAction.HOME_PAGE;
					writeHomePage(requestUrl, req, resp, user);

				}// LIST JOBS:
				else if (requestUrl.hasJobList() && !requestUrl.hasJob()){
					uwsAction = UWSAction.LIST_JOBS;
					doListJob(requestUrl, req, resp, user);

				}// JOB SUMMARY:
				else if (requestUrl.hasJobList() && requestUrl.hasJob() && !requestUrl.hasAttribute()){
					uwsAction = UWSAction.JOB_SUMMARY;
					doJobSummary(requestUrl, req, resp, user);

				}// GET JOB PARAMETER:
				else if (requestUrl.hasJobList() && requestUrl.hasJobList() && requestUrl.hasAttribute()){
					uwsAction = UWSAction.GET_JOB_PARAM;
					doGetJobParam(requestUrl, req, resp, user);

				}else
					throw new UWSException(UWSException.NOT_IMPLEMENTED, "Unknown UWS action!");

			}// METHOD POST:
			else if (method.equals("POST")){
				// HOME PAGE:
				if (!requestUrl.hasJobList()){
					uwsAction = UWSAction.HOME_PAGE;
					writeHomePage(requestUrl, req, resp, user);

				}// ADD JOB:
				else if (requestUrl.hasJobList() && !requestUrl.hasJob()){
					uwsAction = UWSAction.ADD_JOB;
					doAddJob(requestUrl, req, resp, user);

				}// DESTROY JOB:
				else if (requestUrl.hasJobList() && requestUrl.hasJob() && requestUrl.getAttributes().length == 0 && UWSToolBox.hasParameter(UWSJob.PARAM_ACTION, UWSJob.ACTION_DELETE, req, false)){
					uwsAction = UWSAction.DESTROY_JOB;
					doDestroyJob(requestUrl, req, resp, user);

				}// SET JOB's UWS STANDARD PARAMETER
				else if (requestUrl.hasJobList() && requestUrl.hasJob() && requestUrl.getAttributes().length == 1 && requestUrl.getAttributes()[0].toLowerCase().matches(UWSParameters.UWS_RW_PARAMETERS_REGEXP) && UWSToolBox.hasParameter(requestUrl.getAttributes()[0], req, false)){
					uwsAction = UWSAction.SET_UWS_PARAMETER;
					doSetUWSParameter(requestUrl, req, resp, user);

				}// SET JOB PARAMETER:
				else if (requestUrl.hasJobList() && requestUrl.hasJob() && (!requestUrl.hasAttribute() || requestUrl.getAttributes().length == 1 && requestUrl.getAttributes()[0].equalsIgnoreCase(UWSJob.PARAM_PARAMETERS)) && UWSToolBox.getNbParameters(req) > 0){
					uwsAction = UWSAction.SET_JOB_PARAM;
					doSetJobParam(requestUrl, req, resp, user);

				}else
					throw new UWSException(UWSException.NOT_IMPLEMENTED, "Unknown UWS action!");

			}// METHOD PUT:
			else if (method.equals("PUT")){
				// SET JOB PARAMETER:
				if (requestUrl.hasJobList() && requestUrl.hasJob() && requestUrl.getAttributes().length >= 2 && requestUrl.getAttributes()[0].equalsIgnoreCase(UWSJob.PARAM_PARAMETERS)){
					uwsAction = UWSAction.SET_JOB_PARAM;
					if (!UWSToolBox.hasParameter(requestUrl.getAttributes()[1], req, false))
						throw new UWSException(UWSException.BAD_REQUEST, "Wrong parameter name in the PUT request! Expected: " + requestUrl.getAttributes()[1]);
					doSetJobParam(requestUrl, req, resp, user);

				}// SET JOB's UWS STANDARD PARAMETER
				else if (requestUrl.hasJobList() && requestUrl.hasJob() && requestUrl.getAttributes().length == 1 && requestUrl.getAttributes()[0].toLowerCase().matches(UWSParameters.UWS_RW_PARAMETERS_REGEXP) && UWSToolBox.hasParameter(requestUrl.getAttributes()[0], req, false)){
					uwsAction = UWSAction.SET_UWS_PARAMETER;
					doSetUWSParameter(requestUrl, req, resp, user);

				}else
					throw new UWSException(UWSException.NOT_IMPLEMENTED, "Unknown UWS action!");

			}// METHOD DELETE:
			else if (method.equals("DELETE")){
				// DESTROY JOB:
				if (requestUrl.hasJobList() && requestUrl.hasJob() && req.getMethod().equalsIgnoreCase("delete")){
					uwsAction = UWSAction.DESTROY_JOB;
					doDestroyJob(requestUrl, req, resp, user);

				}else
					throw new UWSException(UWSException.NOT_IMPLEMENTED, "Unknown UWS action!");

			}// ELSE ERROR:
			else
				throw new UWSException(UWSException.NOT_IMPLEMENTED, "Unknown UWS action!");

			resp.flushBuffer();

			// Log the successful execution of the action:
			logger.logHttp(LogLevel.INFO, resp, reqID, user, "UWS action \"" + uwsAction + "\" successfully executed.", null);

		}catch(IOException ioe){
			/*
			 *   Any IOException thrown while writing the HTTP response is generally caused by a client abortion (intentional or timeout)
			 * or by a connection closed with the client for another reason.
			 *   Consequently, a such error should not be considered as a real error from the server or the library: the request is
			 * canceled, and so the response is not expected. It is anyway not possible any more to send it (header and/or body) totally
			 * or partially.
			 *   Nothing can solve this error. So the "error" is just reported as a simple information and theoretically the action
			 * executed when this error has been thrown is already stopped.
			 */
			logger.logHttp(LogLevel.INFO, resp, reqID, user, "HTTP request aborted or connection with the client closed => the UWS action \"" + uwsAction + "\" has stopped and the body of the HTTP response can not have been partially or completely written!", null);

		}catch(UWSException ex){
			/*
			 *   Any known/"expected" UWS exception is logged but also returned to the HTTP client in an error document.
			 *   Since the error is known, it is supposed to have already been logged with a full stack trace. Thus, there
			 * is no need to log again its stack trace...just its message is logged.
			 *   Besides, this error may also be just a redirection and not a true error. In such case, the error message
			 * is not logged.
			 */
			sendError(ex, req, reqID, user, uwsAction, resp);

		}catch(IllegalStateException ise){
			/*
			 *   Any IllegalStateException that reaches this point, is supposed coming from a HttpServletResponse operation which
			 * has to reset the response buffer (e.g. resetBuffer(), sendRedirect(), sendError()).
			 *   If this exception happens, the library tried to rewrite the HTTP response body with a message or a result,
			 * while this body has already been partially sent to the client. It is then no longer possible to change its content.
			 *   Consequently, the error is logged as FATAL and a message will be appended at the end of the already submitted response
			 * to alert the HTTP client that an error occurs and the response should not be considered as complete and reliable.
			 */
			// Write the error in the response and return the appropriate HTTP status code:
			errorWriter.writeError(ise, resp, req, reqID, user, uwsAction);
			// Log the error:
			getLogger().logHttp(LogLevel.FATAL, resp, reqID, user, "HTTP response already partially committed => the UWS action \"" + uwsAction + "\" has stopped and the body of the HTTP response can not have been partially or completely written!", (ise.getCause() != null) ? ise.getCause() : ise);

		}catch(Throwable t){
			/*
			 *   Any other error is considered as unexpected if it reaches this point. Consequently, it has not yet been logged.
			 * So its stack trace will be fully logged, and an appropriate message will be returned to the HTTP client. The
			 * returned document should contain not too technical information which would be useless for the user.
			 */
			sendError(t, req, reqID, user, uwsAction, resp);

		}finally{
			// Free resources about uploaded files ; only unused files will be deleted:
			UWSToolBox.deleteUploads(req);
		}
	}

	/* ***************** */
	/* BLOCKING BEHAVIOR */
	/* ***************** */

	/**
	 * Get the currently used strategy for the blocking behavior of the
	 * Job Summary action.
	 *
	 * <p>
	 * 	This strategy lets decide how long a WAIT request must block a HTTP
	 * 	request. With a such policy, the waiting time specified by the user may
	 * 	be modified.
	 * </p>
	 *
	 * @return	The WAIT strategy,
	 *        	or NULL if the default one (i.e. wait the time specified by the
	 *        	user) is used.
	 *
	 * @since 4.3
	 */
	public final BlockingPolicy getWaitPolicy(){
		return waitPolicy;
	}

	/**
	 * Set the strategy to use for the blocking behavior of the
	 * Job Summary action.
	 *
	 * <p>
	 * 	This strategy lets decide whether a WAIT request must block a HTTP
	 * 	request and how long. With a such policy, the waiting time specified by
	 * 	the user may be modified.
	 * </p>
	 *
	 * @param waitPolicy	The WAIT strategy to use,
	 *                  	or NULL if the default one (i.e. wait the time
	 *                  	specified by the user ;
	 *                  	if no time is specified the HTTP request may be
	 *                  	blocked indefinitely) must be used.
	 *
	 * @since 4.3
	 */
	public final void setWaitPolicy(final BlockingPolicy waitPolicy){
		this.waitPolicy = waitPolicy;
	}

	/* *********** */
	/* UWS ACTIONS */
	/* *********** */
	protected void writeHomePage(UWSUrl requestUrl, HttpServletRequest req, HttpServletResponse resp, JobOwner user) throws UWSException, ServletException, IOException{
		UWSSerializer serializer = getSerializer(req.getHeader("Accept"));
		resp.setContentType(serializer.getMimeType());
		resp.setCharacterEncoding(UWSToolBox.DEFAULT_CHAR_ENCODING);
		String serialization;
		try{
			serialization = serializer.getUWS(this);
		}catch(Exception e){
			if (!(e instanceof UWSException)){
				getLogger().logUWS(LogLevel.ERROR, requestUrl, "SERIALIZE", "Can't display the default home page, due to a serialization error!", e);
				throw new UWSException(UWSException.NO_CONTENT, e, "No home page available for this UWS service!");
			}else
				throw (UWSException)e;
		}
		if (serialization != null){
			PrintWriter output = resp.getWriter();
			output.print(serialization);
			output.flush();
		}else
			throw new UWSException(UWSException.NO_CONTENT, "No home page available for this UWS service.");
	}

	protected void doListJob(UWSUrl requestUrl, HttpServletRequest req, HttpServletResponse resp, JobOwner user) throws UWSException, ServletException, IOException{
		// Get the jobs list:
		JobList jobsList = getJobList(requestUrl.getJobListName());

		// Write the jobs list:
		UWSSerializer serializer = getSerializer(req.getHeader("Accept"));
		resp.setContentType(serializer.getMimeType());
		resp.setCharacterEncoding(UWSToolBox.DEFAULT_CHAR_ENCODING);
		try{
			jobsList.serialize(resp.getOutputStream(), serializer, user, new JobListRefiner(req));
		}catch(Exception e){
			if (!(e instanceof UWSException)){
				getLogger().logUWS(LogLevel.ERROR, requestUrl, "SERIALIZE", "Can not serialize the jobs list \"" + jobsList.getName() + "\"!", e);
				throw new UWSException(UWSException.INTERNAL_SERVER_ERROR, e, "Can not format properly the jobs list \"" + jobsList.getName() + "\"!");
			}else
				throw (UWSException)e;
		}
	}

	protected void doAddJob(UWSUrl requestUrl, HttpServletRequest req, HttpServletResponse resp, JobOwner user) throws UWSException, ServletException, IOException{
		// Get the jobs list:
		JobList jobsList = getJobList(requestUrl.getJobListName());

		// Forbids the job creation if the user has not the WRITE permission for the specified jobs list:
		if (user != null && !user.hasWritePermission(jobsList))
			throw new UWSException(UWSException.PERMISSION_DENIED, UWSExceptionFactory.writePermissionDenied(user, true, jobsList.getName()));

		// Create the job:
		UWSJob newJob = createJob(req, user);

		// Add it to the jobs list:
		if (jobsList.addNewJob(newJob) != null){
			// Start the job if the phase parameter was provided with the "RUN" value:
			if (UWSToolBox.hasParameter(UWSJob.PARAM_PHASE, UWSJob.PHASE_RUN, req, false))
				newJob.start();
			// Make a redirection to the added job:
			redirect(requestUrl.jobSummary(jobsList.getName(), newJob.getJobId()).getRequestURL(), req, user, UWSAction.ADD_JOB, resp);
		}else
			throw new UWSException(UWSException.INTERNAL_SERVER_ERROR, "Unable to add the new job " + newJob.getJobId() + " to the jobs list " + jobsList.getName() + ". (ID already used = " + (jobsList.getJob(newJob.getJobId()) != null) + ")");
	}

	protected void doSetUWSParameter(UWSUrl requestUrl, HttpServletRequest req, HttpServletResponse resp, JobOwner user) throws UWSException, ServletException, IOException{
		// Get the job:
		UWSJob job = getJob(requestUrl);

		// Forbids the action if the user has not the WRITE permission for the specified job:
		if (user != null && !user.hasWritePermission(job))
			throw new UWSException(UWSException.PERMISSION_DENIED, UWSExceptionFactory.writePermissionDenied(user, true, job.getJobId()));

		String name = requestUrl.getAttributes()[0];
		job.addOrUpdateParameter(name, UWSToolBox.getParameter(name, req, false), user);

		// Make a redirection to the job:
		redirect(requestUrl.jobSummary(requestUrl.getJobListName(), job.getJobId()).getRequestURL(), req, user, getName(), resp);
	}

	protected void doDestroyJob(UWSUrl requestUrl, HttpServletRequest req, HttpServletResponse resp, JobOwner user) throws UWSException, ServletException, IOException{
		// Get the jobs list:
		JobList jobsList = getJobList(requestUrl.getJobListName());

		// Destroy the job:
		try{
			jobsList.destroyJob(requestUrl.getJobId(), user);
		}catch(UWSException ue){
			getLogger().logUWS(LogLevel.ERROR, requestUrl, "DESTROY_JOB", "Can not destroy the job \"" + requestUrl.getJobId() + "\"!", ue);
			throw ue;
		}

		// Make a redirection to the jobs list:
		redirect(requestUrl.listJobs(jobsList.getName()).getRequestURL(), req, user, UWSAction.DESTROY_JOB, resp);
	}

	protected void doJobSummary(UWSUrl requestUrl, HttpServletRequest req, HttpServletResponse resp, JobOwner user) throws UWSException, ServletException, IOException{
		// Get the job:
		UWSJob job = getJob(requestUrl);

		// Block if necessary:
		JobSummary.block(waitPolicy, req, job, user);

		// Write the job summary:
		UWSSerializer serializer = getSerializer(req.getHeader("Accept"));
		resp.setContentType(serializer.getMimeType());
		resp.setCharacterEncoding(UWSToolBox.DEFAULT_CHAR_ENCODING);
		try{
			job.serialize(resp.getOutputStream(), serializer, user);
		}catch(Exception e){
			if (!(e instanceof UWSException)){
				getLogger().logUWS(LogLevel.ERROR, requestUrl, "SERIALIZE", "Can not serialize the job \"" + job.getJobId() + "\"!", e);
				throw new UWSException(UWSException.INTERNAL_SERVER_ERROR, e, "Can not format properly the job \"" + job.getJobId() + "\"!");
			}else
				throw (UWSException)e;
		}
	}

	protected void doGetJobParam(UWSUrl requestUrl, HttpServletRequest req, HttpServletResponse resp, JobOwner user) throws UWSException, ServletException, IOException{
		// Get the job:
		UWSJob job = getJob(requestUrl, user);

		String[] attributes = requestUrl.getAttributes();

		// RESULT CASE: Display the content of the selected result:
		if (attributes[0].equalsIgnoreCase(UWSJob.PARAM_RESULTS) && attributes.length > 1){
			Result result = job.getResult(attributes[1]);
			if (result == null)
				throw new UWSException(UWSException.NOT_FOUND, "No result identified with \"" + attributes[1] + "\" in the job \"" + job.getJobId() + "\"!");
			else if (result.getHref() != null && !result.getHref().trim().isEmpty() && !result.getHref().equalsIgnoreCase(req.getRequestURL().toString()))
				redirect(result.getHref(), req, user, UWSAction.GET_JOB_PARAM, resp);
			else{
				InputStream input = null;
				try{
					input = getFileManager().getResultInput(result, job);
					UWSToolBox.write(input, result.getMimeType(), result.getSize(), resp);
				}catch(IOException ioe){
					getLogger().logUWS(LogLevel.ERROR, result, "GET_RESULT", "Can not read the content of the result \"" + result.getId() + "\" of the job \"" + job.getJobId() + "\"!", ioe);
					throw new UWSException(UWSException.INTERNAL_SERVER_ERROR, ioe, "Can not read the content of the result " + result.getId() + " (job ID: " + job.getJobId() + ").");
				}finally{
					if (input != null)
						input.close();
				}
			}
		}
		// ERROR DETAILS CASE: Display the full stack trace of the error:
		else if (attributes[0].equalsIgnoreCase(UWSJob.PARAM_ERROR_SUMMARY) && attributes.length > 1 && attributes[1].equalsIgnoreCase("details")){
			ErrorSummary error = job.getErrorSummary();
			if (error == null)
				throw new UWSException(UWSException.NOT_FOUND, "No error summary for the job \"" + job.getJobId() + "\"!");
			else{
				InputStream input = null;
				try{
					input = getFileManager().getErrorInput(error, job);
					UWSToolBox.write(input, errorWriter.getErrorDetailsMIMEType(), getFileManager().getErrorSize(error, job), resp);
				}catch(IOException ioe){
					getLogger().logUWS(LogLevel.ERROR, error, "GET_ERROR", "Can not read the details of the error summary of the job \"" + job.getJobId() + "\"!", ioe);
					throw new UWSException(UWSException.INTERNAL_SERVER_ERROR, ioe, "Can not read the error details (job ID: " + job.getJobId() + ").");
				}finally{
					if (input != null)
						input.close();
				}
			}
		}
		// JOB INFO: Display the content of the JobInfo field (if any):
		else if (attributes[0].equalsIgnoreCase(UWSJob.PARAM_JOB_INFO)){

			if (job.getJobInfo() == null)
				resp.sendError(HttpServletResponse.SC_NO_CONTENT);
			else
				job.getJobInfo().write(resp);
		}
		// REFERENCE FILE: Display the content of the uploaded file or redirect to the URL (if it is a URL):
		else if (attributes[0].equalsIgnoreCase(UWSJob.PARAM_PARAMETERS) && attributes.length > 1 && job.getAdditionalParameterValue(attributes[1]) != null && job.getAdditionalParameterValue(attributes[1]) instanceof UploadFile){
			UploadFile upl = (UploadFile)job.getAdditionalParameterValue(attributes[1]);
			if (upl.getLocation().matches("^http(s)?://"))
				redirect(upl.getLocation(), req, user, getName(), resp);
			else{
				InputStream input = null;
				try{
					input = getFileManager().getUploadInput(upl);
					UWSToolBox.write(input, upl.mimeType, upl.length, resp);
				}catch(IOException ioe){
					getLogger().logUWS(LogLevel.ERROR, upl, "GET_PARAMETER", "Can not read the content of the uploaded file \"" + upl.paramName + "\" of the job \"" + job.getJobId() + "\"!", ioe);
					throw new UWSException(UWSException.INTERNAL_SERVER_ERROR, ioe, "Can not read the content of the uploaded file " + upl.paramName + " (job ID: " + job.getJobId() + ").");
				}finally{
					if (input != null)
						input.close();
				}
			}
		}// DEFAULT CASE: Display the serialization of the selected UWS object:
		else{
			// Write the value/content of the selected attribute:
			UWSSerializer serializer = getSerializer(req.getHeader("Accept"));
			String uwsField = attributes[0];
			boolean jobSerialization = false;
			// Set the content type:
			if (uwsField == null || uwsField.trim().isEmpty() || (attributes.length <= 1 && (uwsField.equalsIgnoreCase(UWSJob.PARAM_ERROR_SUMMARY) || uwsField.equalsIgnoreCase(UWSJob.PARAM_RESULTS) || uwsField.equalsIgnoreCase(UWSJob.PARAM_PARAMETERS)))){
				resp.setContentType(serializer.getMimeType());
				jobSerialization = true;
			}else
				resp.setContentType("text/plain");
			// Set the character encoding:
			resp.setCharacterEncoding(UWSToolBox.DEFAULT_CHAR_ENCODING);
			// Serialize the selected attribute:
			try{
				job.serialize(resp.getOutputStream(), attributes, serializer);
			}catch(Exception e){
				if (!(e instanceof UWSException)){
					String errorMsgPart = (jobSerialization ? "the job \"" + job.getJobId() + "\"" : "the parameter " + uwsField + " of the job \"" + job.getJobId() + "\"");
					getLogger().logUWS(LogLevel.ERROR, requestUrl, "SERIALIZE", "Can not serialize " + errorMsgPart + "!", e);
					throw new UWSException(UWSException.INTERNAL_SERVER_ERROR, e, "Can not format properly " + errorMsgPart + "!");
				}else
					throw (UWSException)e;
			}
		}
	}

	protected void doSetJobParam(UWSUrl requestUrl, HttpServletRequest req, HttpServletResponse resp, JobOwner user) throws UWSException, ServletException, IOException{
		// Get the job:
		UWSJob job = getJob(requestUrl);

		UWSParameters params = getFactory().createUWSParameters(req);

		// Update the job parameters:
		job.addOrUpdateParameters(params, user);

		// Make a redirection to the job:
		redirect(requestUrl.jobSummary(requestUrl.getJobListName(), job.getJobId()).getRequestURL(), req, user, UWSAction.SET_JOB_PARAM, resp);
	}

	public UWSJob getJob(UWSUrl requestUrl) throws UWSException{
		return getJob(requestUrl, null);
	}

	public UWSJob getJob(UWSUrl requestUrl, JobOwner user) throws UWSException{
		// Get the job ID:
		String jobId = requestUrl.getJobId();
		UWSJob job = null;

		if (jobId != null){
			// Get the jobs list:
			JobList jobsList = getJobList(requestUrl.getJobListName());
			// Get the job:
			job = jobsList.getJob(jobId, user);
			if (job == null)
				throw new UWSException(UWSException.NOT_FOUND, "Incorrect job ID! The job \"" + jobId + "\" does not exist in the jobs list \"" + jobsList.getName() + "\".");
		}else
			throw new UWSException(UWSException.BAD_REQUEST, "Missing job ID!");

		return job;
	}

	/* ************ */
	/* JOB CREATION */
	/* ************ */
	@Override
	public final UWSFactory getFactory(){
		return this;
	}

	@Override
	public UWSJob createJob(HttpServletRequest request, JobOwner user) throws UWSException{
		// Create the job:
		UWSJob newJob = new UWSJob(user, createUWSParameters(request));

		// Set the XML job description if any:
		Object jobDesc = request.getAttribute(UWS.REQ_ATTRIBUTE_JOB_DESCRIPTION);
		if (jobDesc != null && jobDesc instanceof JobInfo)
			newJob.setJobInfo((JobInfo)jobDesc);

		return newJob;
	}

	@Override
	public UWSJob createJob(final String jobID, final long creationTime, final JobOwner owner, final UWSParameters params, final long quote, final long startTime, final long endTime, final List<Result> results, final ErrorSummary error) throws UWSException{
		return new UWSJob(jobID, creationTime, owner, params, quote, startTime, endTime, results, error);
	}

	@Override
	public UWSParameters createUWSParameters(final Map<String,Object> params) throws UWSException{
		return new UWSParameters(params, expectedAdditionalParams, inputParamControllers);
	}

	@Override
	public UWSParameters createUWSParameters(final HttpServletRequest req) throws UWSException{
		return new UWSParameters(req, expectedAdditionalParams, inputParamControllers);
	}

	@Override
	public RequestParser createRequestParser(final UWSFileManager fileManager) throws UWSException{
		return new UWSRequestParser(fileManager);
	}

	/* ****************************** */
	/* REDIRECTION & ERROR MANAGEMENT */
	/* ****************************** */
	/**
	 * <p>Sends a redirection (with the HTTP status code 303) to the given URL/URI into the given response.</p>
	 *
	 * @param url		The redirection URL/URI.
	 * @param request	The {@link HttpServletRequest} which may be used to make a redirection.
	 * @param response	The {@link HttpServletResponse} which must contain all information to make a redirection.
	 *
	 * @throws IOException	If there is an error during the redirection.
	 * @throws UWSException	If there is any other error.
	 */
	public void redirect(String url, HttpServletRequest request, JobOwner user, String uwsAction, HttpServletResponse response) throws ServletException, IOException{
		response.setStatus(HttpServletResponse.SC_SEE_OTHER);
		response.setContentType(request.getContentType());
		response.setCharacterEncoding(UWSToolBox.DEFAULT_CHAR_ENCODING);
		response.setHeader("Location", url);
		response.flushBuffer();
	}

	/**
	 * <p>
	 * 	Fills the response with the given error. The HTTP status code is set in function of the error code of the given UWSException.
	 * 	If the error code is {@link UWSException#SEE_OTHER} this method calls {@link #redirect(String, HttpServletRequest, JobOwner, String, HttpServletResponse)}.
	 * 	Otherwise the function {@link HttpServletResponse#sendError(int, String)} is called.
	 * </p>
	 *
	 * @param error			The error to send/display.
	 * @param request		The request which has caused the given error <i>(not used by default)</i>.
	 * @param reqID			ID of the request.
	 * @param user			The user which executes the given request.
	 * @param uwsAction	The UWS action corresponding to the given request.
	 * @param response		The response in which the error must be published.
	 *
	 * @throws IOException	If there is an error when calling {@link #redirect(String, HttpServletRequest, JobOwner, String, HttpServletResponse)} or {@link HttpServletResponse#sendError(int, String)}.
	 * @throws UWSException	If there is an error when calling {@link #redirect(String, HttpServletRequest, JobOwner, String, HttpServletResponse)}.
	 *
	 * @see #redirect(String, HttpServletRequest, JobOwner, String, HttpServletResponse)
	 * @see #sendError(Throwable, HttpServletRequest, String, JobOwner, String, HttpServletResponse)
	 */
	public final void sendError(UWSException error, HttpServletRequest request, String reqID, JobOwner user, String uwsAction, HttpServletResponse response) throws ServletException{
		if (error.getHttpErrorCode() == UWSException.SEE_OTHER){
			// Log the redirection, if any:
			logger.logHttp(LogLevel.INFO, response, reqID, user, "HTTP " + UWSException.SEE_OTHER + " [Redirection toward " + error.getMessage() + "] - Action \"" + uwsAction + "\" successfully executed.", null);
			// Apply the redirection:
			try{
				redirect(error.getMessage(), request, user, uwsAction, response);
			}catch(IOException ioe){
				logger.logHttp(LogLevel.FATAL, request, reqID, "Can not redirect the response toward " + error.getMessage(), error);
				throw new ServletException("Can not redirect the response! You should notify the administrator of the service (FATAL-" + reqID + "). However, while waiting a correction of this problem, you can manually go toward " + error.getMessage() + ".");
			}
		}else
			sendError((Exception)error, request, reqID, user, uwsAction, response);
	}

	/**
	 * <p>
	 * 	Fills the response with the given error.
	 * 	The stack trace of the error is printed on the standard output and then the function
	 * 	{@link HttpServletResponse#sendError(int, String)} is called with the HTTP status code is {@link UWSException#INTERNAL_SERVER_ERROR}
	 * 	and the message of the given exception.
	 * </p>
	 *
	 *
	 * @param error			The error to send/display.
	 * @param request		The request which has caused the given error <i>(not used by default)</i>.
	 * @param reqID			ID of the request.
	 * @param user			The user which executes the given request.
	 * @param uwsAction	The UWS action corresponding to the given request.
	 * @param response		The response in which the error must be published.
	 *
	 * @throws IOException	If there is an error when calling {@link HttpServletResponse#sendError(int, String)}.
	 * @throws UWSException
	 *
	 * @see ServiceErrorWriter#writeError(Throwable, HttpServletResponse, HttpServletRequest, String, JobOwner, String)
	 */
	public final void sendError(Throwable error, HttpServletRequest request, String reqID, JobOwner user, String uwsAction, HttpServletResponse response) throws ServletException{
		// Write the error in the response and return the appropriate HTTP status code:
		errorWriter.writeError(error, response, request, reqID, user, uwsAction);
		// Log the error:
		logger.logHttp(LogLevel.ERROR, response, reqID, user, "Can not complete the UWS action \"" + uwsAction + "\", because: " + error.getMessage(), error);
	}

	/* ************** */
	/* LOG MANAGEMENT */
	/* ************** */
	@Override
	public UWSLog getLogger(){
		return logger;
	}

	/**
	 * Gets the object used to write/format any error in a HttpServletResponse.
	 *
	 * @return The error writer/formatter.
	 */
	public final ServiceErrorWriter getErrorWriter(){
		return errorWriter;
	}

	/**
	 * <p>Sets the object used to write/format any error in a HttpServletResponse.</p>
	 *
	 * <p><i><u>Note:</u> Nothing is done if the given writer is NULL !</i></p>
	 *
	 * @param errorWriter The new error writer/formatter.
	 */
	public final void setErrorWriter(ServiceErrorWriter errorWriter){
		if (errorWriter != null)
			this.errorWriter = errorWriter;
	}

	/* **************** */
	/* INPUT PARAMETERS */
	/* **************** */

	/**
	 * Adds the name of an additional parameter which must be identified without taking into account its case
	 * and then stored with the case of the given name.
	 *
	 * @param paramName		Name of an additional parameter.
	 */
	public final void addExpectedAdditionalParameter(final String paramName){
		if (paramName != null && !paramName.trim().isEmpty())
			expectedAdditionalParams.add(paramName);
	}

	/**
	 * Gets the number of additional parameters which must be identified with no case sensitivity.
	 *
	 * @return	Number of expected additional parameters.
	 */
	public final int getNbExpectedAdditionalParameters(){
		return expectedAdditionalParams.size();
	}

	/**
	 * Gets the names of the expected additional parameters. These parameters are identified with no case sensitivity
	 * and stored in the given case.
	 *
	 * @return	Names of the expected additional parameters.
	 */
	public final List<String> getExpectedAdditionalParameters(){
		return expectedAdditionalParams;
	}

	/**
	 * Gets an iterator on the names of the expected additional parameters.
	 *
	 * @return	An iterator on the names of the expected additional parameters.
	 */
	public final Iterator<String> expectedAdditionalParametersIterator(){
		return expectedAdditionalParams.iterator();
	}

	/**
	 * Removes the name of an expected additional parameter.
	 * This parameter will never be identify specifically and so, it will be stored in the same case as
	 * in the initial Map or HttpServletRequest.
	 *
	 * @param paramName	Name of an additional parameter.
	 */
	public final void removeExpectedAdditionalParam(final String paramName){
		if (paramName != null && !paramName.trim().isEmpty())
			expectedAdditionalParams.remove(paramName);
	}

	/**
	 * Gets the list of all UWS input parameter controllers.
	 * @return	All parameter controllers.
	 */
	public final Map<String,InputParamController> getInputParamControllers(){
		return inputParamControllers;
	}

	/**
	 * Gets an iterator on the list of all UWS input parameter controllers.
	 * @return	An iterator on all parameter controllers.
	 */
	public final Iterator<Map.Entry<String,InputParamController>> getInputParamControllersIterator(){
		return inputParamControllers.entrySet().iterator();
	}

	/**
	 * Gets the controller of the specified UWS input parameter.
	 * @param inputParamName	Name of the parameter whose the controller must be returned.
	 * @return					The corresponding controller or <i>null</i> if there is none.
	 */
	public final InputParamController getInputParamController(final String inputParamName){
		return (inputParamName == null) ? null : inputParamControllers.get(inputParamName);
	}

	/**
	 * Sets the controller of the specified input UWS job parameter.
	 *
	 * @param paramName		Name of the parameter with which the given controller will be associated.
	 * @param controller	An input parameter controller.
	 *
	 * @return				The former controller associated with the specified parameter
	 * 						or <i>null</i> if there is no controller before this call
	 * 						or if the given parameter name is <i>null</i> or an empty string.
	 */
	public final InputParamController setInputParamController(final String paramName, final InputParamController controller){
		if (paramName == null || paramName.trim().isEmpty())
			return null;
		if (controller == null)
			return inputParamControllers.remove(paramName);
		else
			return inputParamControllers.put(paramName, controller);
	}

	/**
	 * Removes the controller of the specified input UWS job parameter.
	 *
	 * @param paramName	Name of the parameter whose the controller must be removed.
	 *
	 * @return	The removed controller
	 * 			or <i>null</i> if there were no controller
	 * 			or if the given name is <i>null</i> or an empty string.
	 */
	public final InputParamController removeInputParamController(final String paramName){
		return (paramName == null) ? null : inputParamControllers.remove(paramName);
	}

	/**
	 * <p>Lets configuring the execution duration default and maximum value.</p>
	 *
	 * <p><i><u>note:</u> A new controller is created if needed.
	 * Otherwise the current one (if it is an instance of {@link DestructionTimeController}) is updated.</i></p>
	 *
	 * @param defaultDuration	Default duration between the start and the end of the execution of a job.
	 * @param maxDuration		Maximum duration between the start and the end of the execution of a job that a user can set when creating/initializing a job.
	 * @param allowModif		<i>true</i> to allow the modification of this parameter after its initialization, <i>false</i> otherwise.
	 *
	 * @see ExecutionDurationController
	 */
	public final void configureExecution(final long defaultDuration, final long maxDuration, final boolean allowModif){
		InputParamController controller = inputParamControllers.get(UWSJob.PARAM_EXECUTION_DURATION);

		// Configures the controller:
		if (controller != null && controller instanceof ExecutionDurationController){
			ExecutionDurationController durationController = (ExecutionDurationController)controller;
			durationController.setMaxExecutionDuration(maxDuration);
			durationController.setDefaultExecutionDuration(defaultDuration);
			durationController.allowModification(allowModif);

		}// Or creates a new one, if it does not exist:
		else
			inputParamControllers.put(UWSJob.PARAM_EXECUTION_DURATION, new ExecutionDurationController(defaultDuration, maxDuration, allowModif));
	}

	/**
	 * <p>Lets configuring the destruction time default and maximum value.</p>
	 *
	 * <p><i><u>note:</u> A new controller is created if needed.
	 * Otherwise the current one (if it is an instance of {@link ExecutionDurationController}) is updated.</i></p>
	 *
	 * @param defaultTime		Default time since the job creation and its destruction.
	 * @param defaultTimeUnit	Unit of the default time (i.e. minutes, days, ...).
	 * @param maxTime			Maximum time since the job creation and its destruction that a user can set when creating/initializing a job.
	 * @param maxTimeUnit		Unit of the maximum time (i.e. minutes, days, ...).
	 * @param allowModif		<i>true</i> to allow the modification of this parameter after its initialization, <i>false</i> otherwise.
	 *
	 * @see DestructionTimeController
	 */
	public final void configureDestruction(final int defaultTime, final DateField defaultTimeUnit, final int maxTime, final DateField maxTimeUnit, final boolean allowModif){
		InputParamController controller = inputParamControllers.get(UWSJob.PARAM_DESTRUCTION_TIME);

		// Cast the controller or built a new DestructionTimeController, if it does not exist:
		DestructionTimeController destructionController;
		if (controller == null || !(controller instanceof DestructionTimeController)){
			destructionController = new DestructionTimeController();
			inputParamControllers.put(UWSJob.PARAM_DESTRUCTION_TIME, destructionController);
		}else
			destructionController = (DestructionTimeController)controller;

		// Configure the controller:
		destructionController.setMaxDestructionInterval(maxTime, maxTimeUnit);
		destructionController.setDefaultDestructionInterval(defaultTime, defaultTimeUnit);
		destructionController.allowModification(allowModif);
	}

	/* ************************* */
	/* GENERAL GETTERS & SETTERS */
	/* ************************* */
	/**
	 * @return The name.
	 */
	@Override
	public final String getName(){
		return name;
	}

	/**
	 * @return The description.
	 */
	@Override
	public final String getDescription(){
		return description;
	}

	/* ******************** */
	/* JOBS LIST MANAGEMENT */
	/* ******************** */
	@Override
	public final Iterator<JobList> iterator(){
		return mapJobLists.values().iterator();
	}

	@Override
	public JobList getJobList(String name) throws UWSException{
		if (name != null)
			name = name.trim();
		if (name == null || name.length() == 0)
			throw new UWSException(UWSException.BAD_REQUEST, "Missing job list name!");
		else if (!mapJobLists.containsKey(name))
			throw new UWSException(UWSException.NOT_FOUND, "Incorrect job list name ! The jobs list \"" + name + "\" does not exist.");
		else
			return mapJobLists.get(name);
	}

	@Override
	public final int getNbJobList(){
		return mapJobLists.size();
	}

	@Override
	public final boolean addJobList(JobList jl){
		if (jl == null)
			return false;
		else if (mapJobLists.containsKey(jl.getName()))
			return false;

		try{
			jl.setUWS(this);
			mapJobLists.put(jl.getName(), jl);
		}catch(IllegalStateException ise){
			logger.logUWS(LogLevel.ERROR, jl, "ADD_JOB_LIST", "The jobs list \"" + jl.getName() + "\" can not be added into the UWS " + getName() + ": it may already be associated with one!", ise);
			return false;
		}

		return true;
	}

	@Override
	public final boolean destroyJobList(String name){
		return destroyJobList(mapJobLists.get(name));
	}

	/**
	 * Destroys the given jobs list.
	 *
	 * @param jl	The jobs list to destroy.
	 *
	 * @return	<i>true</i> if the given jobs list has been destroyed, <i>false</i> otherwise.
	 *
	 * @see JobList#clear()
	 * @see JobList#setUWS(UWS)
	 */
	public boolean destroyJobList(JobList jl){
		if (jl == null)
			return false;

		jl = mapJobLists.remove(jl.getName());
		if (jl != null){
			try{
				jl.clear();
				jl.setUWS(null);
			}catch(IllegalStateException ise){
				logger.logUWS(LogLevel.WARNING, jl, "DESTROY_JOB_LIST", "Impossible to erase completely the association between the jobs list \"" + jl.getName() + "\" and the UWS \"" + getName() + "\"!", ise);
			}
		}
		return jl != null;
	}

	/* **************************** */
	/* JOB SERIALIZATION MANAGEMENT */
	/* **************************** */
	/**
	 * <p>Adds a serializer to this UWS</p>
	 * <p><b><u>WARNING:</u> If there is already a serializer with the same MIME type (see {@link UWSSerializer#getMimeType()}) in this UWS ,
	 * it should be replaced by the given one !</b></p>
	 *
	 * @param serializer	The serializer to add.
	 * @return				<i>true</i> if the serializer has been successfully added, <i>false</i> otherwise.
	 */
	public final boolean addSerializer(UWSSerializer serializer){
		if (serializer != null){
			serializers.put(serializer.getMimeType(), serializer);
			if (serializers.size() == 1)
				defaultSerializer = serializer.getMimeType();
			return true;
		}
		return false;
	}

	/**
	 * <p>Gets the serializer whose the MIME type is the same as the given one.</p>
	 *
	 * <p><i><u>Note:</u> If this UWS has no corresponding serializer, its default one will be returned !</i></p>
	 *
	 * @param mimeTypes		The MIME type of the searched serializer (may be more than one MIME types
	 * 						- comma separated ; see the format of the Accept header of a HTTP-Request).
	 *
	 * @return				The corresponding serializer
	 * 						or the default serializer of this UWS if no corresponding serializer has been found.
	 *
	 * @throws UWSException	If there is no corresponding serializer AND if the default serializer of this UWS can not be found.
	 *
	 * @see AcceptHeader#AcceptHeader(String)
	 * @see AcceptHeader#getOrderedMimeTypes()
	 */
	@Override
	public final UWSSerializer getSerializer(String mimeTypes) throws UWSException{
		UWSSerializer choosenSerializer = null;

		if (mimeTypes != null){
			// Parse the given MIME types list:
			AcceptHeader accept = new AcceptHeader(mimeTypes);
			List<String> lstMimeTypes = accept.getOrderedMimeTypes();

			// Try each of them and stop at the first which match with an existing serializer:
			for(int i = 0; choosenSerializer == null && i < lstMimeTypes.size(); i++)
				choosenSerializer = serializers.get(lstMimeTypes.get(i));
		}

		// If no serializer has been found for each given mime type, return the default one:
		if (choosenSerializer == null){
			choosenSerializer = serializers.get(defaultSerializer);
			if (choosenSerializer == null)
				throw new UWSException(UWSException.INTERNAL_SERVER_ERROR, "Missing UWS serializer for the MIME types: " + mimeTypes + " (given MIME types) and " + defaultSerializer + " (default serializer MIME type)" + "!");
		}

		return choosenSerializer;
	}

	/**
	 * Removes the serializer whose the MIME type is the same as the given one.
	 *
	 * @param mimeType	MIME type of the serializer to remove.
	 * @return			The removed serializer
	 * 					or <i>null</i> if no corresponding serializer has been found.
	 */
	public final UWSSerializer removeSerializer(String mimeType){
		return serializers.remove(mimeType);
	}

	/**
	 * Gets the URL of the XSLT style-sheet that the XML serializer of this UWS is using.
	 *
	 * @return	The used XSLT URL.
	 */
	public final String getXsltURL(){
		XMLSerializer serializer = (XMLSerializer)serializers.get(UWSSerializer.MIME_TYPE_XML);
		if (serializer != null)
			return serializer.getXSLTPath();
		return null;
	}

	/**
	 * Sets the URL of the XSLT style-sheet that the XML serializer of this UWS must use.
	 *
	 * @param xsltPath	The new XSLT URL.
	 *
	 * @return			<i>true</i> if the given path/url has been successfully set, <i>false</i> otherwise.
	 */
	public final boolean setXsltURL(String xsltPath){
		XMLSerializer serializer = (XMLSerializer)serializers.get(UWSSerializer.MIME_TYPE_XML);
		if (serializer != null){
			serializer.setXSLTPath(xsltPath);
			return true;
		}
		return false;
	}

	/* *************** */
	/* USER IDENTIFIER */
	/* *************** */
	/**
	 * <p>Gets the object which lets extracting the user ID from a HTTP request.</p>
	 * <p><i><u>note:</u>If the returned user identifier is NULL, no job should have an owner.</i></p>
	 *
	 * @return	The used UserIdentifier (MAY BE NULL).
	 */
	@Override
	public final UserIdentifier getUserIdentifier(){
		return userIdentifier;
	}

	/**
	 * Sets the object which lets extracting the use ID from a received request.
	 *
	 * @param identifier	The UserIdentifier to use (may be <i>null</i>).
	 */
	public final void setUserIdentifier(UserIdentifier identifier){
		this.userIdentifier = identifier;
	}

	/* ******************* */
	/* UWS URL INTERPRETER */
	/* ******************* */
	/**
	 * Gets the UWS URL interpreter of this UWS.
	 *
	 * @return	Its UWS URL interpreter.
	 */
	@Override
	public final UWSUrl getUrlInterpreter(){
		return urlInterpreter;
	}

	/**
	 * Sets the UWS URL interpreter to use in this UWS.
	 *
	 * @param urlInterpreter	Its new UWS URL interpreter (may be <i>null</i>. In this case, it will be created from the next request ; see {@link #service(HttpServletRequest, HttpServletResponse)}).
	 */
	public final void setUrlInterpreter(UWSUrl urlInterpreter){
		this.urlInterpreter = urlInterpreter;
		if (name == null && urlInterpreter != null)
			name = urlInterpreter.getUWSName();
	}

	/* ************** */
	/* BACKUP MANAGER */
	/* ************** */
	/**
	 * <p>Gets its backup manager.</p>
	 *
	 * @return Its backup manager.
	 */
	@Override
	public final UWSBackupManager getBackupManager(){
		return backupManager;
	}

}<|MERGE_RESOLUTION|>--- conflicted
+++ resolved
@@ -15,11 +15,7 @@
  *
  * You should have received a copy of the GNU Lesser General Public License
  * along with UWSLibrary.  If not, see <http://www.gnu.org/licenses/>.
-<<<<<<< HEAD
- * 
-=======
  *
->>>>>>> 6fb87a7d
  * Copyright 2012-2017 - UDS/Centre de Données astronomiques de Strasbourg (CDS),
  *                       Astronomisches Rechen Institut (ARI)
  */
@@ -109,11 +105,7 @@
  * 	public void initUWS() throws UWSException {
  * 		addJobList(new JobList("jobList"));
  * 	}
-<<<<<<< HEAD
- * 
-=======
  *
->>>>>>> 6fb87a7d
  * 	// Create the job process corresponding to the job to execute ; generally, the process identification can be merely done by checking the job list name.
  * 	public JobThread createJobThread(UWSJob job) throws UWSException {
  * 		if (job.getJobList().getName().equals("jobList"))
@@ -161,11 +153,7 @@
  * </p>
  *
  * @author Gr&eacute;gory Mantelet (CDS;ARI)
-<<<<<<< HEAD
- * @version 4.2 (06/2017)
-=======
  * @version 4.3 (11/2017)
->>>>>>> 6fb87a7d
  */
 public abstract class UWSServlet extends HttpServlet implements UWS, UWSFactory {
 	private static final long serialVersionUID = 1L;
